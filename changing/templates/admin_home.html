--- conflicted
+++ resolved
@@ -58,14 +58,11 @@
         <a href="{%url 'profiles:index' %}"><i class="far fa-address-card"></i></a>
         <h3><a href="{%url 'profiles:index' %}">{% translate 'Profiles' %}</a></h3>
         <p>{% translate 'Search for and view officer profiles and more.' %}</p>
-<<<<<<< HEAD
-=======
     </div>
     <div class="column site-settings">
         <a href="{%url 'profiles:site_settings' %}"><i class="fas fa-cog"></i></a>
         <h3><a href="{%url 'profiles:site_settings' %}">{% translate 'Site Settings' %}</a></h3>
         <p>{% translate 'Customize the site that your users see.' %}</p>
->>>>>>> 2549c7a5
     </div>
 </div>
 
