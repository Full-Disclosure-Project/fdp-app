{% extends "ajax_base_object_form.html" %}
{% load i18n admin_urls static compress changing_extras %}

{% block extrahead %}
    {{ block.super }}
    {% compress js %}
    <script src="{% static 'changing/js/person.js' %}"></script>
    {% endcompress %}
{% endblock %}

{% block extrastyle %}
    {{ block.super }}
    {% compress css %}
    <link rel="stylesheet" type="text/css" href="{% static 'changing/css/person.css' %}">
    <link rel="stylesheet" type="text/css" href="{% static 'css/collapsible.css' %}">
    {% endcompress %}
{% endblock %}

{% if not is_popup %}
{% block breadcrumbs %}
<div class="breadcrumbs">
    <a href="{% url 'profiles:index' %}">{% translate 'Home' %}</a>
    &rsaquo;
    <a href="{% url 'changing:index' %}">{% translate 'Admin' %}</a>
    &rsaquo;
    <a href="{% url 'changing:persons' %}">{% translate 'People' %}</a>
    &rsaquo;
    {{ title }}
</div>
{% endblock %}
{% endif %}
{% block content %}
    <form method="post" enctype="multipart/form-data">{% csrf_token %}
        {% if form.non_field_errors %}
        <div>
            {{ form.non_field_errors }}
        </div>
        {% endif %}

        <button type="button" class="collapsible expanded hidden manualdisplay manualdisplaylaw manualdisplaynotlaw">{% translate 'Details' %}</button>
        <div class="collapsible">
            <div id="cust_personselectcont" class="aligned">
                <label for="cust_personselect">{% translate 'Person is' %}</label>
                <select id="cust_personselect">
                    <option value="" selected>{% translate '---------' %}</option>
                    <option value="true">{% translate 'Law enforcement' %}</option>
                    <option value="false">{% translate 'Not law enforcement' %}</option>
                </select>
            </div>
            <div>
                {% include "wizard_form.html" with form=form force_read_only=False %}
            </div>
        </div> <!-- div.collapsible for Details -->

        <button type="button" class="collapsible expanded hidden manualdisplay manualdisplaylaw manualdisplaynotlaw">{% translate 'Identifiers' %}</button>
        <div class="collapsible">
            <div>
                {{ person_identifier_model_formset.management_form }}
            </div>
            {% for nested_form in person_identifier_model_formset %}
            <div class="identifierform">
                {% include "inline_wizard_form.html" with form=nested_form del_icon_class="delidentifier" has_delete=True parent_counter=forloop.counter0 is_empty_form=False %}
            </div> <!-- div.identifierform -->
            {% endfor %}
            <div id="emptyidentifier" class="identifierform emptyform">
                {% include "inline_wizard_form.html" with form=person_identifier_model_formset.empty_form del_icon_class="delidentifier" has_delete=True parent_counter=forloop.counter0 is_empty_form=True %}
            </div> <!-- div#emptyidentifier -->
            <div class="hidden manualdisplay manualdisplaylaw manualdisplaynotlaw">
                <span id="newidentifier" class="clickable"><i class="fas fa-plus-circle"></i> {% translate 'Add another identifier' %}</span>
            </div>
        </div> <!-- div.collapsible for Identifiers -->

<<<<<<< HEAD
        <button type="button" class="collapsible expanded">{% translate 'Photos' %}</button>
        <div class="collapsible">
            <div>
                {{ person_photo_model_formset.management_form }}
            </div>
            {% for nested_form in person_photo_model_formset %}
            <div class="personphotoform">
                {% include "inline_wizard_form.html" with form=nested_form del_icon_class="delphoto" has_delete=True parent_counter=forloop.counter0 is_empty_form=False %}
            </div> <!-- div.personphotoform -->
            {% endfor %}
            <div id="emptypersonphoto" class="personphotoform emptyform">
                {% include "inline_wizard_form.html" with form=person_photo_model_formset.empty_form del_icon_class="delphoto" has_delete=True parent_counter=forloop.counter0 is_empty_form=True %}
            </div> <!-- div#emptypersonphoto -->
            <div>
                <span id="newpersonphoto" class="clickable"><i class="fas fa-plus-circle"></i> {% translate 'Add another photo' %}</span>
            </div>
        </div> <!-- div.collapsible for Photos -->

        <button type="button" class="collapsible expanded">{% translate 'Contact' %}</button>
=======
        <button type="button" class="collapsible expanded hidden manualdisplay manualdisplaynotlaw">{% translate 'Contact' %}</button>
>>>>>>> 96dd81bb
        <div class="collapsible">
            <div>
                {{ person_contact_model_formset.management_form }}
            </div>
            {% for nested_form in person_contact_model_formset %}
            <div class="personcontactform">
                {% include "inline_wizard_form.html" with form=nested_form del_icon_class="delcontact" has_delete=True parent_counter=forloop.counter0 is_empty_form=False %}
            </div> <!-- div.personcontactform -->
            {% endfor %}
            <div id="emptypersoncontact" class="personcontactform emptyform">
                {% include "inline_wizard_form.html" with form=person_contact_model_formset.empty_form del_icon_class="delcontact" has_delete=True parent_counter=forloop.counter0 is_empty_form=True %}
            </div> <!-- div#emptypersoncontact -->
            <div class="hidden manualdisplay manualdisplaynotlaw">
                <span id="newpersoncontact" class="clickable"><i class="fas fa-plus-circle"></i> {% translate 'Add another contact' %}</span>
            </div>
        </div> <!-- div.collapsible for Contact -->

        <button type="button" class="collapsible expanded hidden manualdisplay manualdisplaylaw manualdisplaynotlaw cmds">{% translate 'Commands' %}</button>
        <div class="collapsible">
            <div>
                {{ person_grouping_model_formset.management_form }}
            </div>
            {% for nested_form in person_grouping_model_formset %}
            <div class="persongroupingform">
                {% include "inline_wizard_form.html" with form=nested_form del_icon_class="delgrouping" has_delete=True parent_counter=forloop.counter0 is_empty_form=False %}
            </div> <!-- div.persongroupingform -->
            {% endfor %}
            <div id="emptypersongrouping" class="persongroupingform emptyform">
                {% include "inline_wizard_form.html" with form=person_grouping_model_formset.empty_form del_icon_class="delgrouping" has_delete=True parent_counter=forloop.counter0 is_empty_form=True %}
            </div> <!-- div#emptypersongrouping -->
            <div class="hidden manualdisplay manualdisplaylaw manualdisplaynotlaw">
                <span id="newpersongrouping" class="clickable"><i class="fas fa-plus-circle"></i> {% translate 'Add another' %} <span class="cmd">{% translate 'command' %}</span></span>
            </div>
        </div> <!-- div.collapsible for Commands -->

        <button type="button" class="collapsible expanded hidden manualdisplay manualdisplaylaw manualdisplaynotlaw tls">{% translate 'Titles' %}</button>
        <div class="collapsible">
            <div>
                {{ person_title_model_formset.management_form }}
            </div>
            {% for nested_form in person_title_model_formset %}
            <div class="persontitleform">
                {% include "inline_wizard_form.html" with form=nested_form del_icon_class="deltitle" has_delete=True parent_counter=forloop.counter0 is_empty_form=False %}
            </div> <!-- div.persontitleform -->
            {% endfor %}
            <div id="emptypersontitle" class="persontitleform emptyform">
                {% include "inline_wizard_form.html" with form=person_title_model_formset.empty_form del_icon_class="deltitle" has_delete=True parent_counter=forloop.counter0 is_empty_form=True %}
            </div> <!-- div#emptypersontitle -->
            <div class="hidden manualdisplay manualdisplaylaw manualdisplaynotlaw">
                <span id="newpersontitle" class="clickable"><i class="fas fa-plus-circle"></i> {% translate 'Add another' %} <span class="tle">{% translate 'title' %}</span></span>
            </div>
        </div> <!-- div.collapsible for Titles -->

        <button type="button" class="collapsible expanded hidden manualdisplay manualdisplaylaw">{% translate 'Payroll' %}</button>
        <div class="collapsible">
            <div>
                {{ person_payment_model_formset.management_form }}
            </div>
            {% for nested_form in person_payment_model_formset %}
            <div class="personpaymentform">
                <table>
                    <tr>
                        <th></th>
                        <th>{% translate 'As of' %}</th>
                        <th>{% translate 'Starting (M/D/Y)' %}</th>
                        <th>{% translate 'Ending (M/D/Y)' %}</th>
                        <th>{% translate 'County' %}</th>
                        <th>{% translate 'Leave' %}</th>
                        <th>{% translate 'Base salary' %}</th>
                        <th>{% translate 'Regular hours' %}</th>
                        <th>{% translate 'Regular gross pay' %}</th>
                        <th>{% translate 'Overtime hours' %}</th>
                        <th>{% translate 'Overtime pay' %}</th>
                        <th>{% translate 'Total other pay' %}</th>
                    </tr>
                    <tr>
                        {% include "table_row_wizard_form.html" with form=nested_form del_icon_class="delpayment" has_delete=True parent_counter=forloop.counter0 is_empty_form=False %}
                    </tr>
                </table>
            </div> <!-- div.personpaymentform -->
            {% endfor %}
            <div id="emptypersonpayment" class="personpaymentform emptyform">
                <table>
                    <tr>
                        <th></th>
                        <th>{% translate 'As of' %}</th>
                        <th>{% translate 'Starting (M/D/Y)' %}</th>
                        <th>{% translate 'Ending (M/D/Y)' %}</th>
                        <th>{% translate 'County' %}</th>
                        <th>{% translate 'Leave' %}</th>
                        <th>{% translate 'Base salary' %}</th>
                        <th>{% translate 'Regular hours' %}</th>
                        <th>{% translate 'Regular gross pay' %}</th>
                        <th>{% translate 'Overtime hours' %}</th>
                        <th>{% translate 'Overtime pay' %}</th>
                        <th>{% translate 'Total other pay' %}</th>
                    </tr>
                    <tr>
                        {% include "table_row_wizard_form.html" with form=person_payment_model_formset.empty_form del_icon_class="delpayment" has_delete=True parent_counter=forloop.counter0 is_empty_form=True %}
                    </tr>
                </table>
            </div> <!-- div#emptypersonpayment -->
            <div class="hidden manualdisplay manualdisplaylaw">
                <span id="newpersonpayment" class="clickable"><i class="fas fa-plus-circle"></i> {% translate 'Add another payroll' %}</span>
            </div>
        </div> <!-- div.collapsible for Payroll -->

        <button type="button" class="collapsible expanded hidden manualdisplay manualdisplaylaw manualdisplaynotlaw">{% translate 'Aliases' %}</button>
        <div class="collapsible">
            <div>
                {{ person_alias_model_formset.management_form }}
            </div>
            {% for nested_form in person_alias_model_formset %}
            <div class="personaliasform">
                {% include "inline_wizard_form.html" with form=nested_form del_icon_class="delalias" has_delete=True parent_counter=forloop.counter0 is_empty_form=False %}
            </div> <!-- div.personpaymentform -->
            {% endfor %}
            <div id="emptypersonalias" class="personaliasform emptyform">
                {% include "inline_wizard_form.html" with form=person_alias_model_formset.empty_form del_icon_class="delalias" has_delete=True parent_counter=forloop.counter0 is_empty_form=True %}
            </div> <!-- div#emptypersonalias -->
            <div class="hidden manualdisplay manualdisplaylaw manualdisplaynotlaw">
                <span id="newpersonalias" class="clickable"><i class="fas fa-plus-circle"></i> {% translate 'Add another alias' %}</span>
            </div>
        </div> <!-- div.collapsible for Aliases -->

        <button type="button" class="collapsible expanded hidden manualdisplay manualdisplaylaw manualdisplaynotlaw">{% translate 'Relationships' %}</button>
        <div class="collapsible">
            <div>
                {{ person_relationship_model_formset.management_form }}
            </div>
            {% for nested_form in person_relationship_model_formset %}
            <div class="personrelationshipform">
                {% include "inline_wizard_form.html" with form=nested_form del_icon_class="delrelationship" has_delete=True parent_counter=forloop.counter0 is_empty_form=False %}
            </div> <!-- div.personrelationshipform -->
            {% endfor %}
            <div id="emptypersonrelationship" class="personrelationshipform emptyform">
                {% include "inline_wizard_form.html" with form=person_relationship_model_formset.empty_form del_icon_class="delrelationship" has_delete=True parent_counter=forloop.counter0 is_empty_form=True %}
            </div> <!-- div#emptypersonrelationship -->
            <div class="hidden manualdisplay manualdisplaylaw manualdisplaynotlaw">
                <span id="newpersonrelationship" class="clickable"><i class="fas fa-plus-circle"></i> {% translate 'Add another relationship' %}</span>
            </div>
        </div> <!-- div.collapsible for Relationships -->

        <input class="hidden manualdisplay manualdisplaylaw manualdisplaynotlaw" type="submit" value="Save">

        <div class="hidden">
            <select id="allcounties">
                <option value="">---</option>
                {% for c in counties %}
                <option value="{{ c.pk }}">{{ c }}</option>
                {% endfor %}
            </select>
        </div>
    </form>

{% endblock %}

{% block onready %}
    {{ block.super }}
    // localized alternative field labels
    Fdp.ChangingPerson.Command = "{{ command }}";
    Fdp.ChangingPerson.Commands = "{{ commands }}";
    Fdp.ChangingPerson.Organization = "{{ organization }}";
    Fdp.ChangingPerson.Organizations = "{{ organizations }}";
    Fdp.ChangingPerson.Rank = "{{ rank }}";
    Fdp.ChangingPerson.Ranks = "{{ ranks }}";
    Fdp.ChangingPerson.Title = "{{ title_txt }}";
    Fdp.ChangingPerson.Titles = "{{ titles }}";
    Fdp.Common.jsonSearchCriteria = "{{ json_search_criteria }}";
    // initialize interface elements
    Fdp.ChangingPerson.init(
        {% if is_editing %}true{% else %}false{% endif %}, /* isEditing */
        "{% url 'changing:async_get_groupings' %}", /* getGroupingsUrl */
        "{% url 'changing:async_get_persons' %}" /* getPersonsUrl */
    );

{% endblock %}<|MERGE_RESOLUTION|>--- conflicted
+++ resolved
@@ -69,8 +69,7 @@
                 <span id="newidentifier" class="clickable"><i class="fas fa-plus-circle"></i> {% translate 'Add another identifier' %}</span>
             </div>
         </div> <!-- div.collapsible for Identifiers -->
-
-<<<<<<< HEAD
+        
         <button type="button" class="collapsible expanded">{% translate 'Photos' %}</button>
         <div class="collapsible">
             <div>
@@ -90,9 +89,6 @@
         </div> <!-- div.collapsible for Photos -->
 
         <button type="button" class="collapsible expanded">{% translate 'Contact' %}</button>
-=======
-        <button type="button" class="collapsible expanded hidden manualdisplay manualdisplaynotlaw">{% translate 'Contact' %}</button>
->>>>>>> 96dd81bb
         <div class="collapsible">
             <div>
                 {{ person_contact_model_formset.management_form }}
