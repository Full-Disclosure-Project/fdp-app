from django.forms import HiddenInput
from django import forms
from django.core.validators import ValidationError
from django.conf import settings
from django.utils.translation import gettext as _
from inheritable.models import AbstractDateValidator
from inheritable.forms import AbstractWizardModelForm, DateWithComponentsField, DateWithCalendarInput, \
    RelationshipField, AbstractWizardInlineFormSet, AbstractWizardModelFormSet, DateWithCalendarAndSplitInput, \
    DateWithCalendarAndCombineInput, PopupForm, AsyncSearchCharField
from sourcing.models import ContentIdentifier, ContentCase, Content, ContentPerson, Attachment, \
    ContentPersonAllegation, ContentPersonPenalty
from core.models import Grouping, GroupingAlias, GroupingRelationship, Person, PersonAlias, PersonIdentifier, \
    PersonGrouping, PersonTitle, PersonRelationship, PersonContact, PersonPayment, Incident, PersonIncident, \
    GroupingIncident
from supporting.models import County, GroupingRelationshipType, PersonRelationshipType, Location


class DynamicCountyField(forms.ChoiceField):
    """ Dynamically populated county field, that only contains options when the user focuses on it.

    Overrides the validation, to ensure that selected options are considered OK, even though the possible choices list
    remain empty.

    """
    def validate(self, value):
        """ Ensure that selected option is an active county. All possible choices will not be available to this field.

        :param value: Value selected by user.
        :return: Nothing.
        """
        if value:
            if not County.active_objects.filter(pk=value).exists():
                raise ValidationError(
                    _('The selected county is no longer an option. Please select a different county.')
                )


class WizardSearchForm(forms.Form):
    """ Synchronous form to search for content, incidents, persons or groupings to edit through a data management
    wizard.

    Fields:
        search (str): Free-text search criteria.
        type (str): Hidden value defining context for search form, e.g. for content, incidents, persons or groupings.

    """
    #: Types of data management wizard forms.
    content_type = 'content'
    incident_type = 'incident'
    person_type = 'person'
    grouping_type = 'grouping'
    #: Minimum length for types of data management wizard forms.
    min_type_length = 6
    #: Maximum length for types of data management wizard forms.
    max_type_length = 8

    search = forms.CharField(
        label=_('Search'),
        max_length=settings.MAX_NAME_LEN,
        help_text=_('Search')
    )

    type = forms.CharField(
        min_length=min_type_length,
        max_length=max_type_length,
        widget=forms.HiddenInput()
    )


class GroupingAliasModelForm(AbstractWizardModelForm):
    """ Form used to create new and edit existing instances of grouping alias model.

    Fields:

    """
    #: Fields to show in the form
    fields_to_show = ['name']

    #: Prefix to use for form
    prefix = 'aliases'

    #: Extra parameter when creating a grouping alias formset
    formset_extra = 0

    #: Can delete (forms) parameter when creating a grouping alias formset
    formset_can_delete = True

    #: Can order (forms) parameter when creating a grouping alias formset
    formset_can_order = False

    class Meta:
        model = GroupingAlias
        fields = GroupingAlias.form_fields
        fields_order = GroupingAlias.form_fields


#: Starting and ending fields are added to grouping relationships
grouping_relationship_form_fields = GroupingRelationship.form_fields.copy()
grouping_relationship_form_fields.insert(0, 'grouping_relationship')
grouping_relationship_form_fields.append('grouping_relationship_started')
grouping_relationship_form_fields.append('grouping_relationship_ended')


def deferred_get_grouping_relationship_types():
    """ Retrieves the grouping relationship types when called.

    Used in GroupingRelationshipModelForm so that queryset is only accessed  in the context of the view, rather than in
    the context of the module loading.

    Resolves following issue encountered during initial Django database migration for all FDP apps:

        django.db.utils.ProgrammingError: relation "fdp_grouping_relationship_type" does not exist

    :return: List of tuples representing active grouping relationship types.
    """
    return [(str(r.pk), r.__str__()) for r in GroupingRelationshipType.active_objects.all()]


class GroupingRelationshipModelForm(AbstractWizardModelForm):
    """ Form used to create new and edit existing instances of grouping relationship models.

    Fields:
        :grouping_relationship_started (date): Date that grouping relationship started, potentially with unknown date
        components.
        :grouping_relationship_ended (date): Date that grouping relationship ended, potentially with unknown date
        components.
        :grouping_relationship (list): List of values representing the relationship.
        :primary_key (int): Id used to update record.
    """
    grouping_relationship_started = DateWithComponentsField(
        required=True,
        label=_('Start date'),
        fields=()  # ignored
    )

    grouping_relationship_ended = DateWithComponentsField(
        required=True,
        label=_('End date'),
        fields=()  # ignored
    )

    grouping_relationship = RelationshipField(
        # Note that required=True will be overwritten in __init__(...), the field label will be styled as if required,
        # and custom validation on the individual field components will be used.
        required=True,
        label=_('Relationship'),
        queryset=deferred_get_grouping_relationship_types,
        fields=()  # ignored
    )

    primary_key = forms.IntegerField(
        required=False,
        label=_('Primary key'),
        widget=HiddenInput(),
        help_text=_('Id used to update record')
    )

    #: Fields to show in the form
    fields_to_show = [
                         'grouping_relationship_started', 'grouping_relationship_ended', 'grouping_relationship'
                     ] + GroupingRelationship.form_fields

    #: Key in cleaned data dictionary indicating the grouping for whom the relationship form is saved.
    for_grouping_key = '_for_grouping'

    #: Prefix to use for form
    prefix = 'relationships'

    #: Extra parameter when creating a grouping relationship formset
    formset_extra = 0

    #: Can delete (forms) parameter when creating a grouping relationship formset
    formset_can_delete = True

    #: Can order (forms) parameter when creating a grouping relationship formset
    formset_can_order = False

    def __init__(self, for_grouping=None, has_primary_key=None, *args, **kwargs):
        """ If we're editing an instance of a grouping relationship, then set the start and end date and relationship
        initial values.

        :param for_grouping: Grouping for whom relationship will be defined in this grouping relationship model form.
        :param has_primary_key: Primary key used to identify relationship that is being updated. Will be None for new
        relationships.
        :param args:
        :param kwargs:
        """
        super(GroupingRelationshipModelForm, self).__init__(*args, **kwargs)
        # dates for relationship
        self.set_initial_composite_dates(
            start_field_name='grouping_relationship_started',
            end_field_name='grouping_relationship_ended'
        )
        # tuple representing relationship
        self.set_initial_relationship(
            field_name='grouping_relationship',
            relationship_type=self.init_grouping_relationship,
            for_obj_id=None if not for_grouping else for_grouping.pk
        )
        # primary key for existing grouping relationship corresponding to form, if such exists in the database
        if has_primary_key:
            self.fields['primary_key'].initial = has_primary_key

    def save(self, commit=True):
        """ Ensure that individual date components are set for starting and ending dates, and individual relationship
        components are set.

        :param commit: True if instance should be saved into the database, false otherwise.
        :return: Model instance that was created through the form.
        """
        # update starting and ending date components
        self.instance = self.set_date_components(
            model_instance=self.instance,
            start_field_val=self.cleaned_data['grouping_relationship_started'],
            end_field_val=self.cleaned_data['grouping_relationship_ended']
        )
        self.set_relationship_components(
            model_instance=self.instance,
            field_val=self.cleaned_data['grouping_relationship'],
            subject_field_name='subject_grouping_id',
            object_field_name='object_grouping_id',
            type_field_name='type_id',
            for_id=self.cleaned_data[self.for_grouping_key]
        )
        return super(GroupingRelationshipModelForm, self).save(commit=commit)

    class Meta:
        model = GroupingRelationship
        fields = grouping_relationship_form_fields.copy()
        fields_order = grouping_relationship_form_fields.copy()


class GroupingModelForm(AbstractWizardModelForm):
    """ Form used to create new and edit existing instances of grouping model.

    Fields:
        :belongs_to_grouping_name (str): Name of the top-level grouping to which this grouping belongs.
    """
    belongs_to_grouping_name = AsyncSearchCharField(
        required=False,
        label=_('Belongs to'),
    )

    #: Fields to show in the form
    fields_to_show = Grouping.form_fields

    def __init__(self, *args, **kwargs):
        """ Ensure counties selection can be wrapped in client-side wrapper for multiple selections.

        :param args:
        :param kwargs:
        """
        super(GroupingModelForm, self).__init__(*args, **kwargs)
        self.prep_multiple_select(field_name='counties')
        self.fields['belongs_to_grouping_name'].widget.attrs.update({'class': 'groupingname'})
        # instance of model exists
        if hasattr(self, 'instance') and self.instance:
            instance = self.instance
            if hasattr(instance, 'belongs_to_grouping') and instance.belongs_to_grouping:
                self.fields['belongs_to_grouping_name'].initial = instance.belongs_to_grouping.__str__()

    def save(self, commit=True):
        """ Ensure that full_clean is called for the model instance.

        :param commit: True if instance should be saved into the database, false otherwise.
        :return: Model instance that was created through the form.
        """
        # saved instance
        saved_instance = super(GroupingModelForm, self).save(commit=commit)
        # clean again
        saved_instance.full_clean()
        return saved_instance

    class Meta:
        model = Grouping
        fields = Grouping.form_fields
        fields_order = Grouping.form_fields
        widgets = {
            'inception_date': DateWithCalendarInput(),
            'cease_date': DateWithCalendarInput(),
            'belongs_to_grouping': HiddenInput(attrs={'class': 'grouping'})
        }


#: Form set connecting the grouping alias to grouping
GroupingAliasModelFormSet = forms.inlineformset_factory(
    Grouping,
    GroupingAlias,
    form=GroupingAliasModelForm,
    formset=AbstractWizardInlineFormSet,
    extra=GroupingAliasModelForm.formset_extra,
    can_delete=GroupingAliasModelForm.formset_can_delete,
    can_order=GroupingAliasModelForm.formset_can_order,
)


#: Form set connecting the grouping relationship to grouping
GroupingRelationshipModelFormSet = forms.modelformset_factory(
    GroupingRelationship,
    GroupingRelationshipModelForm,
    formset=AbstractWizardModelFormSet,
    extra=GroupingRelationshipModelForm.formset_extra,
    can_delete=GroupingRelationshipModelForm.formset_can_delete,
    can_order=GroupingRelationshipModelForm.formset_can_order
)


#: Starting, ending and as of date fields are added to person identifiers
person_identifier_form_fields = PersonIdentifier.form_fields.copy()
person_identifier_form_fields.append('as_of')
person_identifier_form_fields.append('identifier_started')
person_identifier_form_fields.append('identifier_ended')


class PersonIdentifierModelForm(AbstractWizardModelForm):
    """ Form used to create new and edit existing instances of person identifier model.

    Fields:
        :identifier_started (date): Date that person identifier started, potentially with unknown date components.
        :identifier_ended (date): Date that person identifier ended, potentially with unknown date components.
    """
    identifier_started = DateWithComponentsField(
        required=True,
        label=_('Start date'),
        fields=()  # ignored
    )

    identifier_ended = DateWithComponentsField(
        required=True,
        label=_('End date'),
        fields=()  # ignored
    )

    #: Fields to show in the form
    fields_to_show = []

    #: Prefix to use for form
    prefix = 'identifiers'

    #: Extra parameter when creating a person identifier formset
    formset_extra = 0

    #: Can delete (forms) parameter when creating a person identifier formset
    formset_can_delete = True

    #: Can order (forms) parameter when creating a person identifier formset
    formset_can_order = False

    def __init__(self, *args, **kwargs):
        """ Add class to identifier type SELECT elements, so that they can be made filterable on the client-side.

        Add class to identifier INPUT elements, so that it can be easily identified on the client-side.

        :param args:
        :param kwargs:
        """
        super(PersonIdentifierModelForm, self).__init__(*args, **kwargs)
        # CSS class names for fields in interface
        type_field = 'person_identifier_type'
        self.fields[type_field].widget.attrs.update({'class': 'personidentifiertype'})
        self.fields['identifier'].widget.attrs.update({'class': 'identifierinput'})
        # composite date fields
        self.set_initial_composite_dates(start_field_name='identifier_started', end_field_name='identifier_ended')

    def save(self, commit=True):
        """ Ensure that individual date components are set for starting and ending dates.

        :param commit: True if instance should be saved into the database, false otherwise.
        :return: Model instance that was created through the form.
        """
        # update starting and ending date components
        self.instance = self.set_date_components(
            model_instance=self.instance,
            start_field_val=self.cleaned_data['identifier_started'],
            end_field_val=self.cleaned_data['identifier_ended']
        )
        return super(PersonIdentifierModelForm, self).save(commit=commit)

    class Meta:
        model = PersonIdentifier
        fields = person_identifier_form_fields.copy()
        fields_order = person_identifier_form_fields.copy()


#: Starting and ending date fields are added to person groupings
person_grouping_form_fields = PersonGrouping.form_fields.copy()
person_grouping_form_fields.insert(2, 'person_grouping_started')
person_grouping_form_fields.insert(3, 'person_grouping_ended')


class PersonGroupingModelForm(AbstractWizardModelForm):
    """ Form used to create new and edit existing instances of person grouping model.

    Fields:
        :person_grouping_started (date): Date that person grouping started, potentially with unknown date components.
        :person_grouping_ended (date): Date that person grouping ended, potentially with unknown date components.
        :grouping_name (str): Name of the grouping to which the person is linked. Used for autocomplete search.
    """
    person_grouping_started = DateWithComponentsField(
        required=True,
        label=_('Start date'),
        fields=()  # ignored
    )

    person_grouping_ended = DateWithComponentsField(
        required=True,
        label=_('End date'),
        fields=()  # ignored
    )

<<<<<<< HEAD
    grouping_name = forms.CharField(
        required=False,
        label=_('Command'),
=======
    grouping_name = AsyncSearchCharField(
        required=True,
        label=_('Grouping'),
>>>>>>> eb823f81
    )

    #: Fields to show in the form
    fields_to_show = []

    #: Prefix to use for form
    prefix = 'persongroupings'

    #: Extra parameter when creating a person grouping formset
    formset_extra = 0

    #: Can delete (forms) parameter when creating a person grouping formset
    formset_can_delete = True

    #: Can order (forms) parameter when creating a person grouping formset
    formset_can_order = False

    def __init__(self, *args, **kwargs):
        """ If we're editing an instance of a person grouping, then set the start and end initial values.

        Add class to person-grouping type SELECT elements, so that they can be made filterable on the client-side.

        :param args:
        :param kwargs:
        """
        super(PersonGroupingModelForm, self).__init__(*args, **kwargs)
        # CSS class names for fields in interface
        self.fields['type'].widget.attrs.update({'class': 'persongroupingtype'})
        self.fields['grouping_name'].widget.attrs.update({'class': 'groupingname'})
        # composite date fields
        self.set_initial_composite_dates(
            start_field_name='person_grouping_started',
            end_field_name='person_grouping_ended'
        )
        # instance of model exists
        if hasattr(self, 'instance') and self.instance:
            instance = self.instance
            if hasattr(instance, 'grouping') and instance.grouping:
                self.fields['grouping_name'].initial = instance.grouping.__str__()

    def save(self, commit=True):
        """ Ensure that individual date components are set for starting and ending dates.

        :param commit: True if instance should be saved into the database, false otherwise.
        :return: Model instance that was created through the form.
        """
        # update starting and ending date components
        self.instance = self.set_date_components(
            model_instance=self.instance,
            start_field_val=self.cleaned_data['person_grouping_started'],
            end_field_val=self.cleaned_data['person_grouping_ended']
        )
        return super(PersonGroupingModelForm, self).save(commit=commit)

    class Meta:
        model = PersonGrouping
        fields = person_grouping_form_fields.copy()
        fields_order = person_grouping_form_fields.copy()
        widgets = {'grouping': HiddenInput(attrs={'class': 'grouping'})}


#: Starting and ending date fields are added to person titles
person_title_form_fields = PersonTitle.form_fields.copy()
person_title_form_fields.append('person_title_started')
person_title_form_fields.append('person_title_ended')


class PersonTitleModelForm(AbstractWizardModelForm):
    """ Form used to create new and edit existing instances of person title model.

    Fields:
        :person_title_started (date): Date that person title started, potentially with unknown date components.
        :person_title_ended (date): Date that person title ended, potentially with unknown date components.
    """
    person_title_started = DateWithComponentsField(
        required=True,
        label=_('Start date'),
        fields=()  # ignored
    )

    person_title_ended = DateWithComponentsField(
        required=True,
        label=_('End date'),
        fields=()  # ignored
    )

    #: Fields to show in the form
    fields_to_show = []

    #: Prefix to use for form
    prefix = 'titles'

    #: Extra parameter when creating a person title formset
    formset_extra = 0

    #: Can delete (forms) parameter when creating a person title formset
    formset_can_delete = True

    #: Can order (forms) parameter when creating a person title formset
    formset_can_order = False

    def __init__(self, *args, **kwargs):
        """ If we're editing an instance of a person title, then set the start and end initial values.

        Add class to title type SELECT elements, so that they can be made filterable on the client-side.

        :param args:
        :param kwargs:
        """
        super(PersonTitleModelForm, self).__init__(*args, **kwargs)
        # CSS class names for fields in interface
        self.fields['title'].widget.attrs.update({'class': 'title'})
        # composite date fields
        self.set_initial_composite_dates(
            start_field_name='person_title_started',
            end_field_name='person_title_ended'
        )

    def save(self, commit=True):
        """ Ensure that individual date components are set for starting and ending dates.

        :param commit: True if instance should be saved into the database, false otherwise.
        :return: Model instance that was created through the form.
        """
        # update starting and ending date components
        self.instance = self.set_date_components(
            model_instance=self.instance,
            start_field_val=self.cleaned_data['person_title_started'],
            end_field_val=self.cleaned_data['person_title_ended']
        )
        return super(PersonTitleModelForm, self).save(commit=commit)

    class Meta:
        model = PersonTitle
        fields = person_title_form_fields.copy()
        fields_order = person_title_form_fields.copy()


#: Starting and ending date, and counties fields are added to person payments
person_payment_form_fields = PersonPayment.form_fields.copy()
person_payment_form_fields.insert(1, 'person_payment_started')
person_payment_form_fields.insert(2, 'person_payment_ended')
person_payment_form_fields.insert(3, 'dynamic_county')


class PersonPaymentModelForm(AbstractWizardModelForm):
    """ Form used to create new and edit existing instances of person payment model.

    Fields:
        :person_payment_started (date): Date that person payment started, potentially with unknown date components.
        :person_payment_ended (date): Date that person payment ended, potentially with unknown date components.
        :dynamic_county (list): List of counties in which person payment record occurs.
    """
    person_payment_started = DateWithComponentsField(
        required=False,
        label=_('Start date'),
        fields=()  # ignored
    )

    person_payment_ended = DateWithComponentsField(
        required=False,
        label=_('End date'),
        fields=()  # ignored
    )

    dynamic_county = DynamicCountyField(
        required=False,
        label=_('County'),
        choices=[]
    )

    #: Fields to show in the form
    fields_to_show = []

    #: Prefix to use for form
    prefix = 'payments'

    #: Extra parameter when creating a person payment formset
    formset_extra = 0

    #: Can delete (forms) parameter when creating a person payment formset
    formset_can_delete = True

    #: Can order (forms) parameter when creating a person payment formset
    formset_can_order = False

    def __init__(self, *args, **kwargs):
        """ If we're editing an instance of a person payment, then set the start and end initial values.

        Add class to payment type SELECT elements, so that they can be made filterable on the client-side.

        :param args:
        :param kwargs:
        """
        super(PersonPaymentModelForm, self).__init__(*args, **kwargs)
        f = 'dynamic_county'
        # form is built on POST data, but not saved (e.g. validation fails)
        unparsed_dynamic_county = self.data.get('{prefix}-{f}'.format(prefix=self.prefix, f=f))
        parsed_dynamic_county = int(unparsed_dynamic_county[0]) if unparsed_dynamic_county else None
        # composite date fields
        self.set_initial_composite_dates(
            start_field_name='person_payment_started',
            end_field_name='person_payment_ended'
        )
        # instance of model exists
        if hasattr(self, 'instance') and self.instance:
            instance = self.instance
            if instance.county_id:
                self.fields[f].initial = instance.county_id
                self.fields[f].choices = [(instance.county_id, instance.county)]
            elif parsed_dynamic_county:
                self.fields[f].initial = parsed_dynamic_county
                self.fields[f].choices = [(parsed_dynamic_county, _('Selected'))]
        self.fields[f].widget.attrs.update({'class': 'dynamiccounty'})

    def save(self, commit=True):
        """ Ensure that individual date components are set for starting and ending dates.

        :param commit: True if instance should be saved into the database, false otherwise.
        :return: Model instance that was created through the form.
        """
        # update starting and ending date components
        self.instance = self.set_date_components(
            model_instance=self.instance,
            start_field_val=self.cleaned_data['person_payment_started'],
            end_field_val=self.cleaned_data['person_payment_ended']
        )
        # Updating counties
        self.instance.county_id = self.cleaned_data['dynamic_county']
        return super(PersonPaymentModelForm, self).save(commit=commit)

    class Meta:
        model = PersonPayment
        fields = person_payment_form_fields.copy()
        fields_order = person_payment_form_fields.copy()


class PersonAliasModelForm(AbstractWizardModelForm):
    """ Form used to create new and edit existing instances of person alias model.

    Fields:

    """
    #: Fields to show in the form
    fields_to_show = []

    #: Prefix to use for form
    prefix = 'aliases'

    #: Extra parameter when creating a person alias formset
    formset_extra = 0

    #: Can delete (forms) parameter when creating a person alias formset
    formset_can_delete = True

    #: Can order (forms) parameter when creating a person alias formset
    formset_can_order = False

    class Meta:
        model = PersonAlias
        fields = PersonAlias.form_fields
        fields_order = PersonAlias.form_fields


#: Starting and ending date, and composite relationship fields are added to person relationships
person_relationship_form_fields = PersonRelationship.form_fields.copy()
person_relationship_form_fields.insert(0, 'person_relationship')
person_relationship_form_fields.append('person_relationship_started')
person_relationship_form_fields.append('person_relationship_ended')


def deferred_get_person_relationship_types():
    """ Retrieves the person relationship types when called.

    Used in PersonRelationshipModelForm so that queryset is only accessed  in the context of the view, rather than in
    the context of the module loading.

    Resolves following issue encountered during initial Django database migration for all FDP apps:

        django.db.utils.ProgrammingError: relation "fdp_person_relationship_type" does not exist

    :return: List of tuples representing active person relationship types.
    """
    return [(str(r.pk), r.__str__()) for r in PersonRelationshipType.active_objects.all()]


class PersonRelationshipModelForm(AbstractWizardModelForm):
    """ Form used to create new and edit existing instances of person relationship models.

    Fields:
        :person_relationship_started (date): Date that person relationship started, potentially with unknown date
        components.
        :person_relationship_ended (date): Date that person relationship ended, potentially with unknown date
        components.
        :person_relationship (list): List of values representing the relationship.
        :primary_key (int): Id used to update record.
    """
    person_relationship_started = DateWithComponentsField(
        required=True,
        label=_('Start date'),
        fields=()  # ignored
    )

    person_relationship_ended = DateWithComponentsField(
        required=True,
        label=_('End date'),
        fields=()  # ignored
    )

    person_relationship = RelationshipField(
        # Note that required=True will be overwritten in __init__(...), the field label will be styled as if required,
        # and custom validation on the individual field components will be used.
        required=True,
        label=_('Relationship'),
        queryset=deferred_get_person_relationship_types,
        fields=()  # ignored
    )

    primary_key = forms.IntegerField(
        required=False,
        label=_('Primary key'),
        widget=HiddenInput(),
        help_text=_('Id used to update record')
    )

    #: Fields to show in the form
    fields_to_show = []

    #: Key in cleaned data dictionary indicating the person for whom the relationship form is saved.
    for_person_key = '_for_person'

    #: Extra parameter when creating a person relationship formset
    formset_extra = 0

    #: Can delete (forms) parameter when creating a person relationship formset
    formset_can_delete = True

    #: Can order (forms) parameter when creating a person relationship formset
    formset_can_order = False

    def __init__(self, for_person=None, has_primary_key=None, *args, **kwargs):
        """ If we're editing an instance of a person relationship, then set the start and end date and relationship
        initial values.

        :param for_person: Person for whom relationship will be defined in this person relationship model form.
        :param has_primary_key: Primary key used to identify relationship that is being updated. Will be None for new
        relationships.
        :param args:
        :param kwargs:
        """
        super(PersonRelationshipModelForm, self).__init__(*args, **kwargs)
        # dates for relationship
        self.set_initial_composite_dates(
            start_field_name='person_relationship_started',
            end_field_name='person_relationship_ended'
        )
        # tuple representing relationship
        self.set_initial_relationship(
            field_name='person_relationship',
            relationship_type=self.init_person_relationship,
            for_obj_id=None if not for_person else for_person.pk
        )
        # primary key for existing person relationship corresponding to form, if such exists in the database
        if has_primary_key:
            self.fields['primary_key'].initial = has_primary_key

    def save(self, commit=True):
        """ Ensure that individual date components are set for starting and ending dates, and individual relationship
        components are set.

        :param commit: True if instance should be saved into the database, false otherwise.
        :return: Model instance that was created through the form.
        """
        # update starting and ending date components
        self.instance = self.set_date_components(
            model_instance=self.instance,
            start_field_val=self.cleaned_data['person_relationship_started'],
            end_field_val=self.cleaned_data['person_relationship_ended']
        )
        self.set_relationship_components(
            model_instance=self.instance,
            field_val=self.cleaned_data['person_relationship'],
            subject_field_name='subject_person_id',
            object_field_name='object_person_id',
            type_field_name='type_id',
            for_id=self.cleaned_data[self.for_person_key]
        )
        return super(PersonRelationshipModelForm, self).save(commit=commit)

    class Meta:
        model = PersonRelationship
        fields = person_relationship_form_fields.copy()
        fields_order = person_relationship_form_fields.copy()


class PersonContactModelForm(AbstractWizardModelForm):
    """ Form used to create new and edit existing instances of person contact model.

    Fields:

    """
    #: Fields to show in the form
    fields_to_show = []

    #: Prefix to use for form
    prefix = 'contacts'

    #: Extra parameter when creating a person contact formset
    formset_extra = 0

    #: Can delete (forms) parameter when creating a person contact formset
    formset_can_delete = True

    #: Can order (forms) parameter when creating a person contact formset
    formset_can_order = False

    class Meta:
        model = PersonContact
        fields = PersonContact.form_fields
        fields_order = PersonContact.form_fields


#: Known birth date are added to person
person_form_fields = Person.form_fields.copy()
person_form_fields.insert(4, 'known_birth_date')


class PersonModelForm(AbstractWizardModelForm):
    """ Form used to create new and edit existing instances of person model.

    Fields:
        :known_birth_date (date): Exact birth date of person, if known.

    """
    known_birth_date = forms.DateField(
        required=False,
        label=_('Birth date'),
        widget=DateWithCalendarAndSplitInput(),
    )

    #: Fields to show in the form
    fields_to_show = []

    def __init__(self, *args, **kwargs):
        """ Set the single known birth date, if one exists.

        Prepare multiple SELECT elements.

        :param args:
        :param kwargs:
        """
        super(PersonModelForm, self).__init__(*args, **kwargs)
        self.prep_multiple_select(field_name='fdp_organizations')
        self.prep_multiple_select(field_name='traits')
        # instance of model exists
        if hasattr(self, 'instance') and self.instance:
            instance = self.instance
            # check if birth date range is actually a single date
            single_date = AbstractDateValidator.combine_date_range_into_single_date(
                start_date=instance.birth_date_range_start,
                end_date=instance.birth_date_range_end
            )
            if single_date:
                self.fields['known_birth_date'].initial = single_date

    def save(self, commit=True):
        """ Ensure that full_clean is called for the model instance.

        :param commit: True if instance should be saved into the database, false otherwise.
        :return: Model instance that was created through the form.
        """
        # split single birth date into birth date range
        date_range = AbstractDateValidator.split_single_date_into_date_range(
            date_val=self.cleaned_data['known_birth_date']
        )
        # the single date could be split into a date range
        if date_range:
            self.instance.birth_date_range_start = date_range[0]
            self.instance.birth_date_range_end = date_range[1]
        # only clean if saving to the database and no errors have been encountered
        if commit and not self.errors:
            self.instance.full_clean()
        # saved instance
        saved_instance = super(PersonModelForm, self).save(commit=commit)
        # clean again
        saved_instance.full_clean()
        return saved_instance

    class Meta:
        model = Person
        fields = person_form_fields.copy()
        fields_order = person_form_fields.copy()
        widgets = {
            'birth_date_range_start': DateWithCalendarAndCombineInput(),
            'birth_date_range_end': DateWithCalendarInput()
        }


#: Form connecting the person identifier to person
PersonIdentifierModelFormSet = forms.inlineformset_factory(
    Person,
    PersonIdentifier,
    form=PersonIdentifierModelForm,
    formset=AbstractWizardInlineFormSet,
    extra=PersonIdentifierModelForm.formset_extra,
    can_delete=PersonIdentifierModelForm.formset_can_delete,
    can_order=PersonIdentifierModelForm.formset_can_order,
)


#: Form connecting the person grouping to person
PersonGroupingModelFormSet = forms.inlineformset_factory(
    Person,
    PersonGrouping,
    form=PersonGroupingModelForm,
    formset=AbstractWizardInlineFormSet,
    extra=PersonGroupingModelForm.formset_extra,
    can_delete=PersonGroupingModelForm.formset_can_delete,
    can_order=PersonGroupingModelForm.formset_can_order,
)


#: Form connecting the person title to person
PersonTitleModelFormSet = forms.inlineformset_factory(
    Person,
    PersonTitle,
    form=PersonTitleModelForm,
    formset=AbstractWizardInlineFormSet,
    extra=PersonTitleModelForm.formset_extra,
    can_delete=PersonTitleModelForm.formset_can_delete,
    can_order=PersonTitleModelForm.formset_can_order,
)


#: Form connecting the person payment to person
PersonPaymentModelFormSet = forms.inlineformset_factory(
    Person,
    PersonPayment,
    form=PersonPaymentModelForm,
    formset=AbstractWizardInlineFormSet,
    extra=PersonPaymentModelForm.formset_extra,
    can_delete=PersonPaymentModelForm.formset_can_delete,
    can_order=PersonPaymentModelForm.formset_can_order,
)


#: Form connecting the person alias to person
PersonAliasModelFormSet = forms.inlineformset_factory(
    Person,
    PersonAlias,
    form=PersonAliasModelForm,
    formset=AbstractWizardInlineFormSet,
    extra=PersonAliasModelForm.formset_extra,
    can_delete=PersonAliasModelForm.formset_can_delete,
    can_order=PersonAliasModelForm.formset_can_order,
)


#: Form connecting the person relationship to person
PersonRelationshipModelFormSet = forms.modelformset_factory(
    PersonRelationship,
    PersonRelationshipModelForm,
    formset=AbstractWizardModelFormSet,
    extra=PersonRelationshipModelForm.formset_extra,
    can_delete=PersonRelationshipModelForm.formset_can_delete,
    can_order=PersonRelationshipModelForm.formset_can_order,
)


#: Form connecting the person contact to person
PersonContactModelFormSet = forms.inlineformset_factory(
    Person,
    PersonContact,
    form=PersonContactModelForm,
    formset=AbstractWizardInlineFormSet,
    extra=PersonContactModelForm.formset_extra,
    can_delete=PersonContactModelForm.formset_can_delete,
    can_order=PersonContactModelForm.formset_can_order,
)


#: Incident started and incident ended fields are added to incident
incident_form_fields = Incident.form_fields.copy()
incident_form_fields.insert(2, 'incident_started')
incident_form_fields.insert(3, 'incident_ended')


class IncidentModelForm(AbstractWizardModelForm, PopupForm):
    """ Form used to create new and edit existing instances of incident model.

    Fields:
        :incident_started (date): Date that incident was started, potentially with unknown date components.
        :incident_ended (date): Date that incident was ended, potentially with unknown date components.

    """
    incident_started = DateWithComponentsField(
        required=True,
        label=_('Incident started'),
        fields=()  # ignored
    )

    incident_ended = DateWithComponentsField(
        required=True,
        label=_('Incident ended'),
        fields=()  # ignored
    )

    #: Fields to show in the form
    fields_to_show = incident_form_fields.copy()

    def __init__(self, *args, **kwargs):
        """ If we're editing an instance of a case content, then set the incident started and incident ended initial
        values.

        Add CSS class name to multiple select elements.

        :param args:
        :param kwargs:
        """
        super(IncidentModelForm, self).__init__(*args, **kwargs)
        # composite date fields
        self.set_initial_composite_dates(start_field_name='incident_started', end_field_name='incident_ended')
        # confidentiality organizations
        self.prep_multiple_select(field_name='fdp_organizations')
        # incident tags
        self.prep_multiple_select(field_name='tags')
        # CSS class name for location
        self.fields['location'].widget.attrs.update({'class': 'location'})

    def clean(self):
        """ Ensure that incident start occurs before incident end.

        :return: Dictionary of representing cleaned data.
        """
        cleaned_data = super(IncidentModelForm, self).clean()
        if not cleaned_data:
            cleaned_data = self.cleaned_data
        self._clean_start_and_end_date_components(
            cleaned_data=cleaned_data,
            compound_start_date_field='incident_started',
            compound_end_date_field='incident_ended'
        )
        # return the cleaned data dictionary
        return cleaned_data

    def save(self, commit=True):
        """ Ensure that individual date components are set for starting and ending dates.

        Also, ensure that full_clean is called for the model instance.

        :param commit: True if instance should be saved into the database, false otherwise.
        :return: Model instance that was created through the form.
        """
        # update starting and ending date components
        self.instance = self.set_date_components(
            model_instance=self.instance,
            start_field_val=self.cleaned_data['incident_started'],
            end_field_val=self.cleaned_data['incident_ended']
        )
        # only clean if saving to the database and no errors have been encountered
        if commit and not self.errors:
            self.instance.full_clean()
        return super(IncidentModelForm, self).save(commit=commit)

    class Meta:
        model = Incident
        fields = incident_form_fields.copy()
        fields_order = incident_form_fields.copy()


class PersonIncidentModelForm(AbstractWizardModelForm):
    """ Form used to create new and edit existing instances of person incident model.

    Fields:
        :person_name (str): Name of the person to which the incident is linked. Used for autocomplete search.
    """
    person_name = AsyncSearchCharField(
        required=True,
        label=_('Person'),
    )

    #: Fields to show in the form
    fields_to_show = ['person_name', 'situation_role', 'description', 'is_guess']

    #: Prefix to use for form
    prefix = 'personincidents'

    #: Extra parameter when creating a person incident formset
    formset_extra = 0

    #: Can delete (forms) parameter when creating a person incident formset
    formset_can_delete = True

    #: Can order (forms) parameter when creating a person incident formset
    formset_can_order = False

    def __init__(self, *args, **kwargs):
        """ If we're editing an instance of a person incident, then set the person name.

        :param args:
        :param kwargs:
        """
        super(PersonIncidentModelForm, self).__init__(*args, **kwargs)
        # CSS class names for fields in interface
        self.fields['person_name'].widget.attrs.update({'class': 'personname'})
        # instance of model exists
        if hasattr(self, 'instance') and self.instance:
            instance = self.instance
            if hasattr(instance, 'person') and instance.person:
                self.fields['person_name'].initial = instance.person.__str__()

    class Meta:
        model = PersonIncident
        fields = PersonIncident.form_fields
        fields_order = PersonIncident.form_fields
        widgets = {'person': HiddenInput(attrs={'class': 'person'})}


class GroupingIncidentModelForm(AbstractWizardModelForm):
    """ Form used to create new and edit existing instances of grouping incident model.

    Fields:
        :grouping_name (str): Name of the grouping to which the incident is linked. Used for autocomplete search.
    """
    grouping_name = AsyncSearchCharField(
        required=True,
        label=_('Grouping'),
    )

    #: Fields to show in the form
    fields_to_show = ['grouping_name', 'description']

    #: Prefix to use for form
    prefix = 'groupingincidents'

    #: Extra parameter when creating a grouping incident formset
    formset_extra = 0

    #: Can delete (forms) parameter when creating a grouping incident formset
    formset_can_delete = True

    #: Can order (forms) parameter when creating a grouping incident formset
    formset_can_order = False

    def __init__(self, *args, **kwargs):
        """ If we're editing an instance of a grouping incident, then set the grouping name values.

        :param args:
        :param kwargs:
        """
        super(GroupingIncidentModelForm, self).__init__(*args, **kwargs)
        # CSS class names for fields in interface
        self.fields['grouping_name'].widget.attrs.update({'class': 'groupingname'})
        # instance of model exists
        if hasattr(self, 'instance') and self.instance:
            instance = self.instance
            if hasattr(instance, 'grouping') and instance.grouping:
                self.fields['grouping_name'].initial = instance.grouping.__str__()

    class Meta:
        model = GroupingIncident
        fields = GroupingIncident.form_fields.copy()
        fields_order = GroupingIncident.form_fields.copy()
        widgets = {'grouping': HiddenInput(attrs={'class': 'grouping'})}


#: Form connecting the person incident to incident
PersonIncidentModelFormSet = forms.inlineformset_factory(
    Incident,
    PersonIncident,
    form=PersonIncidentModelForm,
    formset=AbstractWizardInlineFormSet,
    extra=PersonIncidentModelForm.formset_extra,
    can_delete=PersonIncidentModelForm.formset_can_delete,
    can_order=PersonIncidentModelForm.formset_can_order,
)


#: Form connecting the grouping incident to incident
GroupingIncidentModelFormSet = forms.inlineformset_factory(
    Incident,
    GroupingIncident,
    form=GroupingIncidentModelForm,
    formset=AbstractWizardInlineFormSet,
    extra=GroupingIncidentModelForm.formset_extra,
    can_delete=GroupingIncidentModelForm.formset_can_delete,
    can_order=GroupingIncidentModelForm.formset_can_order,
)


class LocationModelForm(AbstractWizardModelForm, PopupForm):
    """ Form used to create new and edit existing instances of location model.

    Fields:

    """
    #: Fields to show in the form
    fields_to_show = Location.form_fields

    #: Prefix to use for form`
    prefix = 'locations'

    def save(self, commit=True):
        """ Ensure that full_clean is called for the model instance.

        :param commit: True if instance should be saved into the database, false otherwise.
        :return: Model instance that was created through the form.
        """
        # only clean if saving to the database and no errors have been encountered
        if commit and not self.errors:
            self.instance.full_clean()
        return super(LocationModelForm, self).save(commit=commit)

    class Meta:
        model = Location
        fields = Location.form_fields
        fields_order = Location.form_fields


class ContentIdentifierModelForm(AbstractWizardModelForm):
    """ Form used to create new and edit existing instances of content identifier model.

    Fields:

    """
    #: Fields to show in the form
    fields_to_show = ContentIdentifier.form_fields

    #: Prefix to use for form`
    prefix = 'identifiers'

    #: Extra parameter when creating a content identifier formset
    formset_extra = 0

    #: Can delete (forms) parameter when creating a content identifier formset
    formset_can_delete = True

    #: Can order (forms) parameter when creating a content identifier formset
    formset_can_order = False

    def __init__(self, *args, **kwargs):
        """ Add class to identifier SELECT elements, so that they can be made filterable on the client-side.

        :param args:
        :param kwargs:
        """
        super(ContentIdentifierModelForm, self).__init__(*args, **kwargs)
        # CSS class names for fields in interface
        self.fields['content_identifier_type'].widget.attrs.update({'class': 'contentidentifiertype'})
        self.prep_multiple_select(field_name='fdp_organizations')

    class Meta:
        model = ContentIdentifier
        fields = ContentIdentifier.form_fields
        fields_order = ContentIdentifier.form_fields


class ContentModelForm(AbstractWizardModelForm):
    """ Form used to create new and edit existing instances of content model.

    Fields:

    """
    #: Fields to show in the form
    fields_to_show = Content.form_fields

    def __init__(self, *args, **kwargs):
        """ Add class to content SELECT element, so that they can be made filterable on the client-side.

        Prepares multiple SELECT elements for the interface.

        :param args:
        :param kwargs:
        """
        super(ContentModelForm, self).__init__(*args, **kwargs)
        self.prep_multiple_select(field_name='fdp_organizations')
        # CSS class names for fields in interface
        self.fields['type'].widget.attrs.update({'class': 'type'})

    def save(self, commit=True):
        """ Ensure that full_clean is called for the model instance.

        :param commit: True if instance should be saved into the database, false otherwise.
        :return: Model instance that was created through the form.
        """
        # only clean if saving to the database and no errors have been encountered
        if commit and not self.errors:
            self.instance.full_clean()
        # saved instance
        saved_instance = super(ContentModelForm, self).save(commit=commit)
        return saved_instance

    class Meta:
        model = Content
        fields = Content.form_fields
        fields_order = Content.form_fields
        widgets = {'publication_date': DateWithCalendarInput()}


#: Starting and ending date fields are added to content case
content_case_form_fields = ContentCase.form_fields.copy()
content_case_form_fields.insert(2, 'case_opened')
content_case_form_fields.insert(3, 'case_closed')


class ContentCaseModelForm(AbstractWizardModelForm):
    """ Form used to create new and edit existing instances of content case model.

    Fields:
        :case_opened (date): Date that case for content case was opened, potentially with unknown date components.
        :case_closed (date): Date that case for content case was closed, potentially with unknown date components.
    """
    case_opened = DateWithComponentsField(
        required=True,
        label=_('Case opened'),
        fields=()  # ignored
    )

    case_closed = DateWithComponentsField(
        required=True,
        label=_('Case closed'),
        fields=()  # ignored
    )

    #: Fields to show in the form
    fields_to_show = content_case_form_fields.copy()

    #: Prefix to use for form
    prefix = 'cases'

    #: Extra parameter when creating a content case formset
    formset_extra = 1

    #: Maximum number of forms parameter when creating a content case formset
    formset_max_num = 1

    #: Can delete (forms) parameter when creating a content case formset
    formset_can_delete = False

    #: Can order (forms) parameter when creating a content case formset
    formset_can_order = False

    #: Validate maximum (forms) parameter when creating a content case formset
    formset_validate_max = True

    def __init__(self, *args, **kwargs):
        """ If we're editing an instance of a content case, then set the start and end initial values.

        Add class to content case SELECT elements, so that they can be made filterable on the client-side.

        :param args:
        :param kwargs:
        """
        super(ContentCaseModelForm, self).__init__(*args, **kwargs)
        # CSS class names for fields in interface
        self.fields['outcome'].widget.attrs.update({'class': 'outcome'})
        self.fields['court'].widget.attrs.update({'class': 'court'})
        # composite date fields
        self.set_initial_composite_dates(start_field_name='case_opened', end_field_name='case_closed')

    def clean(self):
        """ Ensure that case opened occurs before case closed.

        :return: Dictionary of representing cleaned data.
        """
        cleaned_data = super(ContentCaseModelForm, self).clean()
        if not cleaned_data:
            cleaned_data = self.cleaned_data
        self._clean_start_and_end_date_components(
            cleaned_data=cleaned_data, compound_start_date_field='case_opened', compound_end_date_field='case_closed'
        )
        # return the cleaned data dictionary
        return cleaned_data

    def save(self, commit=True):
        """ Ensure that individual date components are set for starting and ending dates.

        :param commit: True if instance should be saved into the database, false otherwise.
        :return: Model instance that was created through the form.
        """
        # update starting and ending date components
        self.instance = self.set_date_components(
            model_instance=self.instance,
            start_field_val=self.cleaned_data['case_opened'],
            end_field_val=self.cleaned_data['case_closed']
        )
        return super(ContentCaseModelForm, self).save(commit=commit)

    class Meta:
        model = ContentCase
        fields = content_case_form_fields.copy()
        fields_order = content_case_form_fields.copy()


class ContentPersonModelForm(AbstractWizardModelForm):
    """ Form used to create new and edit existing instances of content person model.

    Fields:
        :person_name (str): Name of the person to which the content is linked. Used for autocomplete search.
    """
    person_name = AsyncSearchCharField(
        required=True,
        label=_('Person'),
    )

    #: Fields to show in the form
    fields_to_show = ContentPerson.form_fields

    #: Prefix to use for form
    prefix = 'persons'

    #: Extra parameter when creating a content person formset
    formset_extra = 0

    #: Can delete (forms) parameter when creating a content person formset
    formset_can_delete = True

    #: Can order (forms) parameter when creating a content person formset
    formset_can_order = False

    def __init__(self, *args, **kwargs):
        """ If we're editing an instance of a content, then set the initial values for person.

        Add class to content person SELECT elements, so that they can be made filterable on the client-side.

        :param args:
        :param kwargs:
        """
        super(ContentPersonModelForm, self).__init__(*args, **kwargs)
        # CSS class names for fields in interface
        self.fields['situation_role'].widget.attrs.update({'class': 'situationrole'})
        self.fields['person_name'].widget.attrs.update({'class': 'personname'})
        # instance of model exists
        if hasattr(self, 'instance') and self.instance:
            instance = self.instance
            if hasattr(instance, 'person') and instance.person:
                self.fields['person_name'].initial = instance.person.__str__()

    class Meta:
        model = ContentPerson
        fields = ContentPerson.form_fields
        fields_order = ContentPerson.form_fields
        widgets = {'person': HiddenInput(attrs={'class': 'person'})}


class ContentAttachmentModelForm(AbstractWizardModelForm):
    """ Form used to create new and edit existing instances of attachments connected to content.

    Fields:
        :attachment_name (str): Name of the attachment to which the content is linked. Used for autocomplete search.
    """
    attachment_name = AsyncSearchCharField(
        required=True,
        label=_('Attachment'),
    )

    #: Fields to show in the form
    fields_to_show = Content.content_attachment_form_fields

    #: Prefix to use for form
    prefix = 'attachments'

    #: Extra parameter when creating an attachment linked to content formset
    formset_extra = 0

    #: Can delete (forms) parameter when creating an attachment linked to content formset
    formset_can_delete = True

    #: Can order (forms) parameter when creating an attachment linked to content formset
    formset_can_order = False

    def __init__(self, *args, **kwargs):
        """ If we're editing an instance of an attachment linked to content, then set the initial values.

        :param args:
        :param kwargs:
        """
        super(ContentAttachmentModelForm, self).__init__(*args, **kwargs)
        # CSS class names for fields in interface
        self.fields['attachment_name'].widget.attrs.update({'class': 'attachmentname'})
        # instance of model exists
        if hasattr(self, 'instance') and self.instance:
            instance = self.instance
            if hasattr(instance, 'attachment') and instance.attachment:
                self.fields['attachment_name'].initial = instance.attachment.__str__()

    class Meta:
        model = Content.attachments.through
        fields = Content.content_attachment_form_fields
        fields_order = Content.content_attachment_form_fields
        widgets = {'attachment': HiddenInput(attrs={'class': 'attachment'})}


class ContentIncidentModelForm(AbstractWizardModelForm):
    """ Form used to create new and edit existing instances of incidents connected to content.

    Fields:
        :incident_name (str): Name of the incident to which the content is linked. Used for autocomplete search.
    """
    incident_name = AsyncSearchCharField(
        required=True,
        label=_('Incident'),
    )

    #: Fields to show in the form
    fields_to_show = Content.content_incident_form_fields

    #: Prefix to use for form
    prefix = 'incidents'

    #: Extra parameter when creating an incident linked to content formset
    formset_extra = 0

    #: Can delete (forms) parameter when creating an incident linked to content formset
    formset_can_delete = True

    #: Can order (forms) parameter when creating an incident linked to content formset
    formset_can_order = False

    def __init__(self, *args, **kwargs):
        """ If we're editing an instance of an incident linked to content, then set the initial values.

        :param args:
        :param kwargs:
        """
        super(ContentIncidentModelForm, self).__init__(*args, **kwargs)
        # CSS class names for fields in interface
        self.fields['incident_name'].widget.attrs.update({'class': 'incidentname'})
        # instance of model exists
        if hasattr(self, 'instance') and self.instance:
            instance = self.instance
            if hasattr(instance, 'incident') and instance.incident:
                self.fields['incident_name'].initial = instance.incident.__str__()

    class Meta:
        model = Content.incidents.through
        fields = Content.content_incident_form_fields
        fields_order = Content.content_incident_form_fields
        widgets = {'incident': HiddenInput(attrs={'class': 'incident'})}


#: Form connecting the content identifier to content
ContentIdentifierModelFormSet = forms.inlineformset_factory(
    Content,
    ContentIdentifier,
    form=ContentIdentifierModelForm,
    formset=AbstractWizardInlineFormSet,
    extra=ContentIdentifierModelForm.formset_extra,
    can_delete=ContentIdentifierModelForm.formset_can_delete,
    can_order=ContentIdentifierModelForm.formset_can_order,
)


#: Form connecting the content case to content
ContentCaseModelFormSet = forms.inlineformset_factory(
    Content,
    ContentCase,
    form=ContentCaseModelForm,
    formset=AbstractWizardInlineFormSet,
    extra=ContentCaseModelForm.formset_extra,
    max_num=ContentCaseModelForm.formset_max_num,
    validate_max=ContentCaseModelForm.formset_validate_max,
    can_delete=ContentCaseModelForm.formset_can_delete,
    can_order=ContentCaseModelForm.formset_can_order,
)


#: Form connecting the content person to content
ContentPersonModelFormSet = forms.inlineformset_factory(
    Content,
    ContentPerson,
    form=ContentPersonModelForm,
    formset=AbstractWizardInlineFormSet,
    extra=ContentPersonModelForm.formset_extra,
    can_delete=ContentPersonModelForm.formset_can_delete,
    can_order=ContentPersonModelForm.formset_can_order,
)


#: Form connecting the attachments to content
ContentAttachmentModelFormSet = forms.inlineformset_factory(
    Content,
    Content.attachments.through,
    form=ContentAttachmentModelForm,
    formset=AbstractWizardInlineFormSet,
    extra=ContentAttachmentModelForm.formset_extra,
    can_delete=ContentAttachmentModelForm.formset_can_delete,
    can_order=ContentAttachmentModelForm.formset_can_order
)


#: Form connecting the incidents to content
ContentIncidentModelFormSet = forms.inlineformset_factory(
    Content,
    Content.incidents.through,
    form=ContentIncidentModelForm,
    formset=AbstractWizardInlineFormSet,
    extra=ContentIncidentModelForm.formset_extra,
    can_delete=ContentIncidentModelForm.formset_can_delete,
    can_order=ContentIncidentModelForm.formset_can_order
)


class AttachmentModelForm(AbstractWizardModelForm, PopupForm):
    """ Form used to create new and edit existing instances of attachment model.

    Fields:

    """
    #: Fields to show in the form
    fields_to_show = Attachment.form_fields

    #: Prefix to use for form`
    prefix = 'attachments'

    def __init__(self, *args, **kwargs):
        """ Add class to SELECT elements, so that they can be made filterable on the client-side.

        :param args:
        :param kwargs:
        """
        super(AttachmentModelForm, self).__init__(*args, **kwargs)
        # CSS class names for fields in interface
        self.prep_multiple_select(field_name='fdp_organizations')

    def save(self, commit=True):
        """ Ensure that full_clean is called for the model instance.

        :param commit: True if instance should be saved into the database, false otherwise.
        :return: Model instance that was created through the form.
        """
        # only clean if saving to the database and no errors have been encountered
        if commit and not self.errors:
            self.instance.full_clean()
        return super(AttachmentModelForm, self).save(commit=commit)

    class Meta:
        model = Attachment
        fields = Attachment.form_fields
        fields_order = Attachment.form_fields


class ContentPersonAllegationModelForm(AbstractWizardModelForm):
    """ Form used to create new and edit existing instances of content person allegation models.

    Fields:
        :primary_key (int): Id used to update record.
    """
    primary_key = forms.IntegerField(
        required=False,
        label=_('Primary key'),
        widget=HiddenInput(),
        help_text=_('Id used to update record')
    )

    #: Fields to show in the form
    fields_to_show = ContentPersonAllegation.form_fields

    #: Prefix to use for form
    prefix = 'allegations'

    #: Extra parameter when creating a content person allegation formset
    formset_extra = 0

    #: Can delete (forms) parameter when creating a content person allegation formset
    formset_can_delete = True

    #: Can order (forms) parameter when creating a content person allegation formset
    formset_can_order = False

    def __init__(self, has_primary_key=None, *args, **kwargs):
        """ If we're editing an instance of a content person allegation, then set the initial values.

        :param has_primary_key: Primary key used to identify allegation that is being updated. Will be None for new
        allegations.
        :param args:
        :param kwargs:
        """
        super(ContentPersonAllegationModelForm, self).__init__(*args, **kwargs)
        # primary key for existing content person allegation corresponding to form, if such exists in the database
        if has_primary_key:
            self.fields['primary_key'].initial = has_primary_key

    class Meta:
        model = ContentPersonAllegation
        fields = ContentPersonAllegation.form_fields
        fields_order = ContentPersonAllegation.form_fields
        widgets = {'content_person': HiddenInput(attrs={'class': 'foreignkey'})}


class ContentPersonPenaltyModelForm(AbstractWizardModelForm):
    """ Form used to create new and edit existing instances of content person penalty models.

    Fields:
        :primary_key (int): Id used to update record.
    """
    primary_key = forms.IntegerField(
        required=False,
        label=_('Primary key'),
        widget=HiddenInput(),
        help_text=_('Id used to update record')
    )

    #: Fields to show in the form
    fields_to_show = ContentPersonPenalty.form_fields

    #: Prefix to use for form
    prefix = 'penalties'

    #: Extra parameter when creating a content person penalty formset
    formset_extra = 0

    #: Can delete (forms) parameter when creating a content person penalty formset
    formset_can_delete = True

    #: Can order (forms) parameter when creating a content person penalty formset
    formset_can_order = False

    def __init__(self, has_primary_key=None, *args, **kwargs):
        """ If we're editing an instance of a content person penalty, then set the initial values.

        :param has_primary_key: Primary key used to identify penalty that is being updated. Will be None for new
        penalties.
        :param args:
        :param kwargs:
        """
        super(ContentPersonPenaltyModelForm, self).__init__(*args, **kwargs)
        # primary key for existing content person penalty corresponding to form, if such exists in the database
        if has_primary_key:
            self.fields['primary_key'].initial = has_primary_key

    class Meta:
        model = ContentPersonPenalty
        fields = ContentPersonPenalty.form_fields
        fields_order = ContentPersonPenalty.form_fields
        widgets = {
            'content_person': HiddenInput(attrs={'class': 'foreignkey'}),
            'discipline_date': DateWithCalendarInput()
        }


#: Form set connecting the content person allegation to content person
ContentPersonAllegationModelFormSet = forms.modelformset_factory(
    ContentPersonAllegation,
    ContentPersonAllegationModelForm,
    formset=AbstractWizardModelFormSet,
    extra=ContentPersonAllegationModelForm.formset_extra,
    can_delete=ContentPersonAllegationModelForm.formset_can_delete,
    can_order=ContentPersonAllegationModelForm.formset_can_order
)


#: Form set connecting the content person penalty to content person
ContentPersonPenaltyModelFormSet = forms.modelformset_factory(
    ContentPersonPenalty,
    ContentPersonPenaltyModelForm,
    formset=AbstractWizardModelFormSet,
    extra=ContentPersonPenaltyModelForm.formset_extra,
    can_delete=ContentPersonPenaltyModelForm.formset_can_delete,
    can_order=ContentPersonPenaltyModelForm.formset_can_order
)


class ReadOnlyContentModelForm(ContentModelForm):
    """ Read-only version of content model form used by the view to link allegations and penalties to the content.

    Fields:
        None.
    """
    def is_valid(self):
        """ Form is not intended to be validated, so always return True.

        For a content model form that can be validated, use ContentModelForm.

        :return: Always True.
        """
        return True

    def save(self, commit=True):
        """ Form is not intended to be saved, so do nothing.

        For a content model form that can be saved, use ContentModelForm.

        :param commit: Ignored.
        :return: Nothing.
        """
        return None<|MERGE_RESOLUTION|>--- conflicted
+++ resolved
@@ -11,7 +11,7 @@
     ContentPersonAllegation, ContentPersonPenalty
 from core.models import Grouping, GroupingAlias, GroupingRelationship, Person, PersonAlias, PersonIdentifier, \
     PersonGrouping, PersonTitle, PersonRelationship, PersonContact, PersonPayment, Incident, PersonIncident, \
-    GroupingIncident
+    GroupingIncident, PersonPhoto
 from supporting.models import County, GroupingRelationshipType, PersonRelationshipType, Location
 
 
@@ -332,7 +332,7 @@
     )
 
     #: Fields to show in the form
-    fields_to_show = []
+    fields_to_show = person_identifier_form_fields.copy()
 
     #: Prefix to use for form
     prefix = 'identifiers'
@@ -408,19 +408,13 @@
         fields=()  # ignored
     )
 
-<<<<<<< HEAD
-    grouping_name = forms.CharField(
-        required=False,
-        label=_('Command'),
-=======
     grouping_name = AsyncSearchCharField(
         required=True,
         label=_('Grouping'),
->>>>>>> eb823f81
-    )
-
-    #: Fields to show in the form
-    fields_to_show = []
+    )
+
+    #: Fields to show in the form
+    fields_to_show = ['grouping_name'] + person_grouping_form_fields.copy()
 
     #: Prefix to use for form
     prefix = 'persongroupings'
@@ -504,7 +498,7 @@
     )
 
     #: Fields to show in the form
-    fields_to_show = []
+    fields_to_show = person_title_form_fields.copy()
 
     #: Prefix to use for form
     prefix = 'titles'
@@ -589,7 +583,7 @@
     )
 
     #: Fields to show in the form
-    fields_to_show = []
+    fields_to_show = person_payment_form_fields.copy()
 
     #: Prefix to use for form
     prefix = 'payments'
@@ -661,7 +655,7 @@
 
     """
     #: Fields to show in the form
-    fields_to_show = []
+    fields_to_show = PersonAlias.form_fields
 
     #: Prefix to use for form
     prefix = 'aliases'
@@ -743,7 +737,7 @@
     )
 
     #: Fields to show in the form
-    fields_to_show = []
+    fields_to_show = person_relationship_form_fields.copy()
 
     #: Key in cleaned data dictionary indicating the person for whom the relationship form is saved.
     for_person_key = '_for_person'
@@ -819,7 +813,7 @@
 
     """
     #: Fields to show in the form
-    fields_to_show = []
+    fields_to_show = PersonContact.form_fields
 
     #: Prefix to use for form
     prefix = 'contacts'
@@ -837,6 +831,33 @@
         model = PersonContact
         fields = PersonContact.form_fields
         fields_order = PersonContact.form_fields
+
+
+class PersonPhotoModelForm(AbstractWizardModelForm):
+    """ Form used to create new and edit existing instances of person photo model.
+
+    Fields:
+
+    """
+    #: Fields to show in the form
+    fields_to_show = PersonPhoto.form_fields
+
+    #: Prefix to use for form`
+    prefix = 'photos'
+
+    #: Extra parameter when creating a person photo formset
+    formset_extra = 0
+
+    #: Can delete (forms) parameter when creating a person photo formset
+    formset_can_delete = True
+
+    #: Can order (forms) parameter when creating a person photo formset
+    formset_can_order = False
+
+    class Meta:
+        model = PersonPhoto
+        fields = PersonPhoto.form_fields
+        fields_order = PersonPhoto.form_fields
 
 
 #: Known birth date are added to person
@@ -858,7 +879,7 @@
     )
 
     #: Fields to show in the form
-    fields_to_show = []
+    fields_to_show = person_form_fields.copy()
 
     def __init__(self, *args, **kwargs):
         """ Set the single known birth date, if one exists.
@@ -998,6 +1019,18 @@
 )
 
 
+#: Form connecting the person photo to person
+PersonPhotoModelFormSet = forms.inlineformset_factory(
+    Person,
+    PersonPhoto,
+    form=PersonPhotoModelForm,
+    formset=AbstractWizardInlineFormSet,
+    extra=PersonPhotoModelForm.formset_extra,
+    can_delete=PersonPhotoModelForm.formset_can_delete,
+    can_order=PersonPhotoModelForm.formset_can_order,
+)
+
+
 #: Incident started and incident ended fields are added to incident
 incident_form_fields = Incident.form_fields.copy()
 incident_form_fields.insert(2, 'incident_started')
