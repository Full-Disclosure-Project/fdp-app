from django.db import models
from django.core.exceptions import ValidationError
from django.utils.translation import ugettext_lazy as _
from django.conf import settings
from django.db.models import Q, Prefetch, Exists
from django.db.models.expressions import RawSQL, Subquery, OuterRef
from django.apps import apps
from inheritable.models import Archivable, Descriptable, AbstractForeignKeyValidator, \
    AbstractExactDateBounded, AbstractKnownInfo, AbstractAlias, AbstractAtLeastSinceDateBounded, Confidentiable, \
    AbstractFileValidator, AbstractUrlValidator, Linkable, AbstractConfiguration
from supporting.models import State, Trait, PersonRelationshipType, Location, PersonIdentifierType, County, \
    Title, GroupingRelationshipType, PersonGroupingType, IncidentLocationType, EncounterReason, IncidentTag, \
    PersonIncidentTag, LeaveStatus, SituationRole, TraitType
from fdpuser.models import FdpOrganization
from django.urls import reverse
from datetime import date


class Person(Confidentiable, Descriptable):
    """ Person such as an plaintiff, victim, officer, etc.

    Attributes:
        :name (str): Full name of person.
        :birth_date_range_start (date): Starting range for birth date.
        :birth_date_range_end (date): Ending range for birth date.
        :is_law_enforcement (bool): True if person is part of law enforcement, false otherwise.
        :traits (m2m): Zero or more traits used to describe the person in the system.
        :fdp_organizations (m2m): FDP organizations, which have exclusive access to person. Leave blank if all
        registered users can access.

    """
    name = models.CharField(
        null=False,
        blank=True,
        help_text=_('Full name of person'),
        max_length=settings.MAX_NAME_LEN,
        verbose_name=_('name')
    )

    birth_date_range_start = models.DateField(
        null=True,
        blank=True,
        help_text=_('If birth date is known, ensure start and end ranges are the same'),
        verbose_name=_('Starting range for birth date')
    )

    birth_date_range_end = models.DateField(
        null=True,
        blank=True,
        help_text=_('If birth date is known, ensure start and end ranges are the same'),
        verbose_name=_('Ending range for birth date')
    )

    is_law_enforcement = models.BooleanField(
        null=False,
        blank=False,
        default=False,
        verbose_name=_('Is law enforcement'),
        help_text=_('Select if person is part of law enforcement'),
    )

    traits = models.ManyToManyField(
        Trait,
        related_name='persons',
        related_query_name='person',
        db_table='{d}person_trait'.format(d=settings.DB_PREFIX),
        blank=True,
        help_text=_('Traits used to describe the person'),
        verbose_name=_('traits')
    )

    fdp_organizations = models.ManyToManyField(
        FdpOrganization,
        related_name='persons',
        related_query_name='person',
        db_table='{d}person_fdp_organization'.format(d=settings.DB_PREFIX),
        blank=True,
        help_text=_('FDP organizations, which have exclusive access to person. Leave blank if all registered users '
                    'can access.'),
        verbose_name=_('organization access')
    )

    #: Fields to display in the model form.
    form_fields = \
        ['name', 'birth_date_range_start', 'birth_date_range_end', 'traits'] + Confidentiable.confidentiable_form_fields

    @property
    def get_edit_url(self):
        return reverse('changing:edit_person', args=(self.pk,))

    @property
    def get_profile_url(self):
        return reverse('profiles:officer', args=(self.pk,))

    def __get_birth_date(self):
        """ Retrieve the human-friendly version of the person's birth date.

        :return: Human-friendly version of the person's birth date.
        """
        # both are known
        if self.birth_date_range_start and self.birth_date_range_end:
            if self.birth_date_range_start == self.birth_date_range_end:
                return self.birth_date_range_start
            else:
                return '{b} {s} {n} {e}'.format(
                    b=_('between'),
                    s=self.birth_date_range_start,
                    n=_('and'),
                    e=self.birth_date_range_end
                )
        # only start date is known
        elif self.birth_date_range_start and not self.birth_date_range_end:
            return '{a} {s}'.format(a=_('after'), s=self.birth_date_range_start)
        # only end date is known
        elif self.birth_date_range_end and not self.birth_date_range_start:
            return '{b} {e}'.format(b=_('before'), e=self.birth_date_range_end)
        # nothing is known
        else:
            return None

    @property
    def birth_date(self):
        """ Human-friendly version of the person's birth date.

        :return: Human-friendly version of the person's birth date.
        """
        return self.__get_birth_date()

    @staticmethod
    def __calculate_age(birth_date):
        """ Calculate the age of a person given a particular known birth date.

        :param birth_date: Known birth date.
        :return: Age of person.
        """
        birth_year = getattr(birth_date, 'year', None)
        birth_month = getattr(birth_date, 'month', None)
        birth_day = getattr(birth_date, 'day', None)
        if not (birth_year and birth_month and birth_day):
            return 0
        d = date.today()
        return d.year - birth_year - ((d.month, d.day) < (birth_month, birth_day))

    def __get_age(self):
        """ Retrieve the human-friendly version of the person's age.

        :return: Human-friendly version of the person's age.
        """
        # both birth date ranges are known
        if self.birth_date_range_start and self.birth_date_range_end:
            if self.birth_date_range_start == self.birth_date_range_end:
                return self.__calculate_age(birth_date=self.birth_date_range_start)
            else:
                return '{b} {e} {n} {s}'.format(
                    b=_('between'),
                    e=self.__calculate_age(birth_date=self.birth_date_range_end),
                    n=_('and'),
                    s=self.__calculate_age(birth_date=self.birth_date_range_start)
                )
        # only start date is known
        elif self.birth_date_range_start and not self.birth_date_range_end:
            return '{s} {o}'.format(
                s=self.__calculate_age(birth_date=self.birth_date_range_start),
                o=_('or younger')
            )
        # only end date is known
        elif self.birth_date_range_end and not self.birth_date_range_start:
            return '{e} {o}'.format(
                e=self.__calculate_age(birth_date=self.birth_date_range_end),
                o=_('or older')
            )
        # nothing is known
        else:
            return ''

    @property
    def age(self):
        """ Human-friendly version of the person's age.

        :return: Human-friendly version of the person's age.
        """
        return self.__get_age()

    def clean(self):
        """ Ensure that superfluous whitespace in names is removed.

        :return: Nothing.
        """
        super(Person, self).clean()
        if self.name:
            self.name = ' '.join(self.name.split())

    def __str__(self):
        """Defines string representation for a person.

        :return: String representation of a person.
        """
        return self.name

    @staticmethod
    def __get_attachment_prefetch(user, prefix):
        """ Retrieves a Prefetch object for Attachment model.

        :param prefix: Prefix for related name through which to retrieve attachments.
        :param user: User requesting Prefetch object.
        :return: Prefetch object for Attachment model.
        """
        m = apps.get_model('sourcing', 'Attachment')
        return m.get_prefetch(user=user, prefix=prefix, to_attr='officer_attachments')

    @staticmethod
    def __get_content_identifier_prefetch(user, prefix):
        """ Retrieves a Prefetch object for ContentIdentifier model.

        :param user: User requesting Prefetch object.
        :param prefix: Prefix for related name through which to retrieve  content identifiers.
        :return: Prefetch object for ContentIdentifier model.
        """
        m = apps.get_model('sourcing', 'ContentIdentifier')
        return m.get_prefetch(user=user, prefix=prefix, to_attr='officer_content_identifiers')

    @staticmethod
    def __get_content_case_prefetch(prefix):
        """ Retrieves a Prefetch object for ContentCase model.

        :param prefix: Prefix for related name through which to retrieve content cases.
        :return: Prefetch object for ContentCase model.
        """
        m = apps.get_model('sourcing', 'ContentCase')
        return m.get_prefetch(prefix=prefix, to_attr='officer_content_case')

    @classmethod
    def __get_content_person_prefetch(cls, user, prefix, person_filter_dict, content_filter_dict):
        """ Retrieves a Prefetch object for ContentPerson model.

        :param user: User requesting Prefetch object.
        :param prefix: Prefix for related name through which to retrieve content persons.
        :param person_filter_dict: Dictionary that can be expanded into keyword arguments for optional filtering of
        persons.
        :param content_filter_dict: Dictionary that can be expanded into keyword arguments for optional filtering of
        contents.
        :return: Prefetch object for ContentPerson model.
        """
        m = apps.get_model('sourcing', 'ContentPerson')
        queryset = m.get_filtered_queryset(
            user=user,
            person_filter_dict=person_filter_dict,
            content_filter_dict=content_filter_dict
        )
        p = prefix if prefix else ''
        return Prefetch(
            '{p}content_persons'.format(p=p),
            queryset=queryset.prefetch_related(
                cls.__get_content_person_allegation_prefetch(prefix=None),
                cls.__get_content_person_penalty_prefetch(prefix=None)
            ),
            to_attr='officer_content_persons'
        )

    @classmethod
    def __get_content_person_allegation_prefetch(cls, prefix):
        """ Retrieves a Prefetch object for ContentPersonAllegation model.

        :param prefix: Prefix for related name through which to retrieve content person allegations.
        :return: Prefetch object for ContentPersonAllegation model
        """
        m = apps.get_model('sourcing', 'ContentPersonAllegation')
        p = prefix if prefix else ''
        return Prefetch(
            '{p}content_person_allegations'.format(p=p),
            queryset=m.active_objects.select_related(*m.get_select_related()).filter(
                Q(**m.get_active_filter(prefix='allegation')) & Q(
                    Q(allegation_outcome__isnull=True)
                    |
                    Q(**m.get_active_filter(prefix='allegation_outcome'))
                )
            ),
            to_attr='officer_allegations'
        )

    @classmethod
    def __get_content_person_penalty_prefetch(cls, prefix):
        """ Retrieves a Prefetch object for ContentPersonPenalty model.

        :param prefix: Prefix for related name through which to retrieve content person penalties.
        :return: Prefetch object for ContentPersonPenalty model
        """
        m = apps.get_model('sourcing', 'ContentPersonPenalty')
        p = prefix if prefix else ''
        return Prefetch(
            '{p}content_person_penalties'.format(p=p), queryset=m.active_objects.all(), to_attr='officer_penalties'
        )

    @classmethod
    def __get_content_query(cls, user, filter_by_dict, filter_by_exists, person_filter_dict):
        """ Retrieves a content queryset that is optionally filtered.

        :param user: User retrieving the queryset.
        :param filter_by_dict: Dictionary defining the filtering for the query set.
        :param filter_by_exists: Instance of django.db.models.Exists(...) defining the filtering for the query set.
        :param person_filter_dict: Dictionary defining the keyword argument filtering for the person queryset in the
        prefetched ContentPerson queryset.
        :return: Content queryset.
        """
        m = apps.get_model('sourcing', 'Content')
        qs = m.active_objects.all() if not filter_by_dict else m.active_objects.filter(**filter_by_dict)
        # filter queryset by an instance of Django's Exists() class
        if filter_by_exists is not None:
            qs = qs.filter(filter_by_exists)
        qs = qs.filter_for_confidential_by_user(user=user)
        return qs.filter(
            Q(Q(type__isnull=True) | Q(**m.get_active_filter(prefix='type')))
        ).select_related('type').prefetch_related(
            cls.__get_attachment_prefetch(user=user, prefix=None),
            cls.__get_content_identifier_prefetch(user=user, prefix=None),
            cls.__get_content_case_prefetch(prefix=None),
            # include in this are the allegation and penalty prefetch objects
            cls.__get_content_person_prefetch(
                user=user,
                prefix=None,
                person_filter_dict=person_filter_dict,
                content_filter_dict=None
            )
        )

    @classmethod
    def get_incident_query(cls, user):
        """ Retrieves an incident queryset that is filtered for confidentiality.

        :param user: User retrieving the queryset.
        :return: Incident queryset.
        """
        return Incident.active_objects.all().filter_for_confidential_by_user(user=user).filter(
            Q(
                Q(
                    Q(**Location.get_active_filter(prefix='location'))
                    |
                    Q(location__isnull=True)
                )
                &
                Q(
                    Q(**IncidentLocationType.get_active_filter(prefix='location_type'))
                    |
                    Q(location_type__isnull=True)
                )
                &
                Q(
                    Q(**EncounterReason.get_active_filter(prefix='encounter_reason'))
                    |
                    Q(encounter_reason__isnull=True)
                )
            )
        ).select_related('location', 'location_type', 'encounter_reason')

    @classmethod
    def get_person_incident_query(cls, user, filter_dict, person_pk, person_filter_by_dict):
        """ Retrieves a person incident queryset that is optionally filtered.

        :param user: User retrieving the queryset.
        :param filter_dict: Dictionary defining the filtering for the queryset.
        :param person_pk: Primary key by which to filter the person sub-query. May be None if not limited to one person.
        :param person_filter_by_dict: Dictionary defining the filtering for the person sub-query.
        :return: Person incident queryset.
        """
        qs = PersonIncident.active_objects.all().select_related('person', 'incident', 'situation_role').filter(
            Q(
                Q(situation_role__isnull=True) | Q(**SituationRole.get_active_filter(prefix='situation_role'))
            )
            &
            Q(incident__in=cls.get_incident_query(user=user))
            &
            Q(person__in=cls.__get_person_subquery(user=user, pk=person_pk, filter_by_dict=person_filter_by_dict))
        )
        # additional filtering for person incident queryset
        if filter_dict:
            qs = qs.filter(**filter_dict)
        return qs

    @classmethod
    def __get_person_relationship_query(cls, user, for_object_person):
        """ Retrieves a person relationship queryset.

        :param user: User requesting queryset.
        :param for_object_person: True if queryset is intended for an object person in the relationship, false if
        queryset is intended for a subject person in the relationship.
        :return:
        """
        other_person = 'subject_person' if for_object_person else 'object_person'
        filter_dict = {
            '{other_person}__in'.format(other_person=other_person): cls.__get_person_subquery(
                user=user,
                pk=None,
                filter_by_dict={'{other_person}_relationship__isnull'.format(other_person=other_person): False}
            )
        }
        return PersonRelationship.active_objects.select_related(other_person, 'type').filter(
            **filter_dict, **PersonRelationshipType.get_active_filter(prefix='type')
        )

    @staticmethod
    def __get_person_subquery(user, pk, filter_by_dict):
        """ Retrieves a Subquery object for Person model.

        :param user: User requesting Subquery object.
        :param pk: Primary key of person to exclude from subquery.
        :param filter_by_dict: Dictionary defining the filtering for the subquery.
        :return: Subquery object for Person model.
        """
        qs = Person.active_objects.all() if not filter_by_dict else Person.active_objects.filter(**filter_by_dict)
        qs = qs.filter_for_confidential_by_user(user=user)
        if pk:
            qs = qs.exclude(pk=pk)
        return Subquery(qs.values('pk'))

    @classmethod
    def __get_content_person_query(cls, user, filter_dict):
        """ Retrieves a content person queryset that is optionally filtered.

        :param user: User retrieving the queryset.
        :param filter_dict: Dictionary defining the filtering for the queryset.
        :return: Content person queryset.
        """
        m = apps.get_model('sourcing', 'ContentPerson')
        queryset = m.get_filtered_queryset(user=user, person_filter_dict=None, content_filter_dict=None)
        # additional filtering for case content person queryset
        if filter_dict:
            queryset = queryset.filter(**filter_dict)
        return queryset

    @classmethod
    def get_officer_profile_queryset(cls, pk, user):
        """ Filters the queryset for a particular user (depending on whether the user is an administrator, etc.)

        :return: Filtered queryset from which officer will be retrieved.
        """
        # ensure that only officers are retrieved
        qs = cls.active_objects.filter(is_law_enforcement=True)
        # ensure that user has privileges for officer
        qs = qs.filter_for_confidential_by_user(user=user)
        # include the related data
        qs = qs.prefetch_related(
            Prefetch('person_photos', queryset=PersonPhoto.active_objects.all(), to_attr='officer_photos'),
            Prefetch('person_aliases', queryset=PersonAlias.active_objects.all(), to_attr='officer_aliases'),
            Prefetch(
                'person_identifiers',
                queryset=PersonIdentifier.active_objects.filter(
                    **PersonIdentifier.get_active_filter(prefix='person_identifier_type')
                ).select_related('person_identifier_type').order_by(
                    RawSQL(
                        PersonIdentifier.order_by_sql_year.format(t=PersonIdentifier.get_db_table(), o=''),
                        params=[]
                    ).desc(),
                    RawSQL(
                        PersonIdentifier.order_by_sql_month.format(t=PersonIdentifier.get_db_table(), o=''),
                        params=[]
                    ).desc(),
                    RawSQL(
                        PersonIdentifier.order_by_sql_day.format(t=PersonIdentifier.get_db_table(), o=''),
                        params=[]
                    ).desc()
                ),
                to_attr='officer_identifiers'
            ),
            Prefetch('person_contacts', queryset=PersonContact.active_objects.all().order_by('-is_current', '-pk'),
                     to_attr='officer_contact_infos'),
            Prefetch(
                'person_groupings',
                # don't need to filter persons, since filtered above
                queryset=PersonGrouping.active_objects.filter(
                    Q(**Grouping.get_active_filter(prefix='grouping'))
                    &
                    Q(Q(type__isnull=True) | Q(**PersonGroupingType.get_active_filter(prefix='type'))),
                ).select_related(*PersonGrouping.get_select_related()).prefetch_related('grouping__counties').order_by(
                    RawSQL(
                        PersonGrouping.order_by_sql_year.format(t=PersonGrouping.get_db_table(), o=''),
                        params=[]
                    ).desc(),
                    RawSQL(
                        PersonGrouping.order_by_sql_month.format(t=PersonGrouping.get_db_table(), o=''),
                        params=[]
                    ).desc(),
                    RawSQL(
                        PersonGrouping.order_by_sql_day.format(t=PersonGrouping.get_db_table(), o=''),
                        params=[]
                    ).desc()
                ),
                to_attr='officer_commands'
            ),
            Prefetch(
                'traits',
                queryset=Trait.active_objects.filter(
                    Q(type__isnull=True) | Q(**TraitType.get_active_filter(prefix='type'))
                ).select_related('type'),
                to_attr='officer_traits'
            ),
            Prefetch(
                'person_titles',
                queryset=PersonTitle.active_objects.filter(
                    **Title.get_active_filter(prefix='title')
                ).select_related('title').order_by(
                    RawSQL(
                        PersonTitle.order_by_sql_year.format(t=PersonTitle.get_db_table(), o=''),
                        params=[]
                    ).desc(),
                    RawSQL(
                        PersonTitle.order_by_sql_month.format(t=PersonTitle.get_db_table(), o=''),
                        params=[]
                    ).desc(),
                    RawSQL(
                        PersonTitle.order_by_sql_day.format(t=PersonTitle.get_db_table(), o=''),
                        params=[]
                    ).desc()
                ),
                to_attr='officer_titles'
            ),
            Prefetch(
                'person_incidents',
                queryset=(cls.get_person_incident_query(
                    user=user, filter_dict=None, person_pk=None, person_filter_by_dict=None
                )).prefetch_related(
                    Prefetch(
                        'incident__tags',
                        queryset=IncidentTag.active_objects.all(),
                        to_attr='officer_incident_tags'
                    ),
                    Prefetch(
                        'tags',
                        queryset=PersonIncidentTag.active_objects.all(),
                        to_attr='officer_person_incident_tags'
                    ),
                    Prefetch(
                        'incident__person_incidents',
                        queryset=cls.get_person_incident_query(
                            user=user,
                            filter_dict=None,
                            person_pk=pk,
                            person_filter_by_dict={'pk': OuterRef('person_id')}
                        ),
                        to_attr='officer_other_persons'
                    ),
                    Prefetch(
                        'incident__contents',
                        queryset=cls.__get_content_query(
                            user=user,
                            filter_by_dict={},
                            filter_by_exists=None,
                            person_filter_dict={'pk': pk}
                        ),
                        to_attr='officer_incident_contents'
                    ),
                    Prefetch(
                        'incident__contents',
                        queryset=cls.__get_content_query(
                            user=user,
                            filter_by_dict={},
                            filter_by_exists=Exists(
                                # don't need to filter for confidentiality, since both content and person is filtered
                                # in the outer queries
                                (apps.get_model('sourcing', 'ContentPerson')).objects.filter(
                                    person_id=pk,
                                    content_id=OuterRef('pk')
                                )
                            ),
                            person_filter_dict={'pk': pk}
                        ),
                        to_attr='officer_snapshot_contents'
                    )
                ),
                to_attr='officer_misconducts'
            ),
            Prefetch(
                'person_payments',
                queryset=PersonPayment.active_objects.filter(
                    Q(Q(county__isnull=True) | Q(**County.get_active_filter(prefix='county')))
                    &
                    Q(Q(leave_status__isnull=True) | Q(**LeaveStatus.get_active_filter(prefix='leave_status')))
                ).select_related('county', 'leave_status').order_by(
                    RawSQL(
                        PersonPayment.order_by_sql_year.format(t=PersonPayment.get_db_table(), o=''),
                        params=[]
                    ).desc(),
                    RawSQL(
                        PersonPayment.order_by_sql_month.format(t=PersonPayment.get_db_table(), o=''),
                        params=[]
                    ).desc(),
                    RawSQL(
                        PersonPayment.order_by_sql_day.format(t=PersonPayment.get_db_table(), o=''),
                        params=[]
                    ).desc()
                ),
                to_attr='officer_payments'
            ),
            Prefetch(
                'content_persons',
                queryset=cls.__get_content_person_query(
                    user=user,
                    filter_dict={
                        'content__in': Subquery(
                            cls.__get_content_query(
                                user=user,
                                filter_by_dict={'pk': OuterRef('content_id')},
                                filter_by_exists=None,
                                person_filter_dict=None
                            ).exclude(incidents__person_incident__person_id=pk).values('pk')
                        )
                    }
                ).prefetch_related(
                    cls.__get_attachment_prefetch(user=user, prefix='content__'),
                    cls.__get_content_identifier_prefetch(user=user, prefix='content__'),
                    cls.__get_content_case_prefetch(prefix='content__'),
                    cls.__get_content_person_allegation_prefetch(prefix=None),
                    cls.__get_content_person_penalty_prefetch(prefix=None),
                    Prefetch(
                        'content__content_persons',
                        queryset=cls.__get_content_person_query(
                            user=user,
                            filter_dict={
                                'person__in': cls.__get_person_subquery(
                                    user=user, pk=pk, filter_by_dict={
                                        'content_person__isnull': False,
                                        'is_law_enforcement': True
                                    }
                                )
                            }
                        ),
                        to_attr='officer_other_persons'
                    ),
                ).distinct(),
                to_attr='officer_contents'
            ),
            Prefetch(
                'subject_person_relationships',
                queryset=cls.__get_person_relationship_query(user=user, for_object_person=False),
                to_attr='officer_subject_person_relationships'
            ),
            Prefetch(
                'object_person_relationships',
                queryset=cls.__get_person_relationship_query(user=user, for_object_person=True),
                to_attr='officer_object_person_relationships'
            )
        )
        return qs

    @classmethod
    def get_officer_attachments(cls, pk, user):
        """ Retrieve a list of all attachments for an officer.

        :param pk: Primary key used to identify the officer.
        :param user: User requesting attachments for the officer.
        :return: List of attachments.
        """
        files_to_zip = []
        qs = cls.get_officer_profile_queryset(pk=pk, user=user)
        officer = qs.get(pk=pk)
        # Attachments within the Misconduct section
        for misconduct in officer.officer_misconducts:
            for content in misconduct.incident.officer_incident_contents:
                for attachment in content.officer_attachments:
                    if attachment.file:
                        files_to_zip.append(attachment.file)
        # "Unsummarized" misconduct records
        for content_person in officer.officer_contents:
            for attachment in content_person.content.officer_attachments:
                if attachment.file:
                    files_to_zip.append(attachment.file)
        return files_to_zip

    @classmethod
    def get_title_sql(cls, person_table_alias):
        """ Retrieves title (rank) SQL query that can be used when retrieving persons queryset.

        :param person_table_alias: Alias for person table or query containing primary key for person.
        :return: SQL retrieving latest person title.
        """
        return """
            SELECT ZR."name"
            FROM "{person_title}" AS ZPR
            INNER JOIN "{title}" AS ZR
            ON ZPR."title_id" = ZR."id"
            AND ZR.{active_filter}
            WHERE ZPR."person_id" = {person}."id"
            AND ZPR.{active_filter}
            ORDER BY {order_by}
            LIMIT 1                    
        """.format(
            person_title=PersonTitle.get_db_table(),
            title=Title.get_db_table(),
            person=person_table_alias,
            active_filter=PersonTitle.ACTIVE_FILTER,
            order_by=PersonTitle.order_by_sql.format(t='ZPR', o=PersonTitle.DESCENDING)
        )

    @classmethod
    def filter_for_admin(cls, queryset, user):
        """ Filter a queryset for the admin interfaces.

        Assumes that queryset has already been filtered for direct confidentiality, i.e. whether user has access to
        each record based on the record's level of confidentiality. E.g. a confidentiable queryset of Person.

        Can be used to filter for indirect confidentiality, i..e whether user has access to each record based on other
        relevant records' levels of confidentiality. E.g. a queryset of PersonAlias linking to a confidentiality
        queryset of Person.

        :param queryset: Queryset to filter.
        :param user: User for which to filter queryset.
        :return: Filtered queryset.
        """
        return queryset

    class Meta:
        db_table = '{d}person'.format(d=settings.DB_PREFIX)
        verbose_name = _('person')
        verbose_name_plural = _('people')
        ordering = ['name']


class PersonContact(Archivable, Descriptable):
    """ Contact information for a person such as an plaintiff, victim, officer, etc.

    Attributes:
        :phone_number (str): Phone number for person.
        :email (str): Email address for person.
        :address (str): Address, including building number, street name, unit # and PO box if available for person.
        :city (str): City for address of person.
        :state (fk): State for address of person.
        :zip_code (str): ZIP code for address of person.
        :is_current (bool): True if contact information is current for person, false otherwise.
        :person (fk): Person linked to contact information.
    """
    phone_number = models.CharField(
        null=False,
        blank=True,
        help_text=_('Phone number for person'),
        max_length=256,
        verbose_name=_('phone number')
    )

    email = models.EmailField(
        null=False,
        blank=True,
        help_text=_('Email address for'),
        verbose_name=_('email')
    )

    address = models.CharField(
        null=False,
        blank=True,
        default='',
        help_text=_('Building number, street name, unit # and PO box if available'),
        max_length=settings.MAX_NAME_LEN,
        verbose_name=_('address')
    )

    city = models.CharField(
        null=False,
        blank=True,
        default='',
        help_text=_('City for address of person'),
        max_length=settings.MAX_NAME_LEN,
        verbose_name=_('city')
    )

    state = models.ForeignKey(
        State,
        on_delete=models.SET_NULL,
        related_name='person_contacts',
        related_query_name='person_contact',
        blank=True,
        null=True,
        help_text=_('State for address of person'),
        verbose_name=_('state')
    )

    zip_code = models.CharField(
        null=False,
        blank=True,
        default='',
        help_text=_('ZIP code for address of person'),
        max_length=settings.MAX_NAME_LEN,
        verbose_name=_('zip code')
    )

    is_current = models.BooleanField(
        null=False,
        blank=False,
        default=False,
        verbose_name=_('Is current'),
        help_text=_('Select if contact information is currently used by person'),
    )

    person = models.ForeignKey(
        Person,
        on_delete=models.CASCADE,
        related_name='person_contacts',
        related_query_name='person_contact',
        blank=False,
        null=False,
        help_text=_('Person linked to contact information'),
        verbose_name=_('person')
    )

    #: Fields to display in the model form.
    form_fields = ['phone_number', 'email', 'address', 'city', 'state', 'zip_code', 'is_current', 'person']

    def __str__(self):
        """Defines string representation for a person contact.

        :return: String representation of a person contact.
        """
        return '{x}: {e} {y}: {p} {w}: {a} {f} {z}'.format(
            x=_('Email'),
            y=_('Phone'),
            w=_('Address'),
            f=_('for'),
            e=self.email,
            p=self.phone_number,
            a=self.address,
            z=AbstractForeignKeyValidator.stringify_foreign_key(obj=self, foreign_key='person')
        )

    @classmethod
    def filter_for_admin(cls, queryset, user):
        """ Filter a queryset for the admin interfaces.

        Assumes that queryset has already been filtered for direct confidentiality, i.e. whether user has access to
        each record based on the record's level of confidentiality. E.g. a confidentiable queryset of Person.

        Can be used to filter for indirect confidentiality, i..e whether user has access to each record based on other
        relevant records' levels of confidentiality. E.g. a queryset of PersonAlias linking to a confidentiality
        queryset of Person.

        :param queryset: Queryset to filter.
        :param user: User for which to filter queryset.
        :return: Filtered queryset.
        """
        return queryset.filter(
            person__in=Person.filter_for_admin(
                queryset=Person.active_objects.all().filter_for_confidential_by_user(user=user),
                user=user
            )
        )

    class Meta:
        db_table = '{d}person_contact'.format(d=settings.DB_PREFIX)
        verbose_name = _('person contact')
        ordering = ['person', 'is_current', 'state', 'city', 'address']


class PersonAlias(Archivable, AbstractAlias):
    """ Aliases for a person, e.g. nicknames, common misspellings, etc.

    Attributes:
        :person (fk): Person who is known by this alias.

    """
    person = models.ForeignKey(
        Person,
        on_delete=models.CASCADE,
        related_name='person_aliases',
        related_query_name='person_alias',
        blank=False,
        null=False,
        help_text=_('Person who is known by this alias'),
        verbose_name=_('person')
    )

    #: Fields to display in the model form.
    form_fields = ['name', 'person']

    def __str__(self):
        """Defines string representation for a person alias.

        :return: String representation of a person alias.
        """
        return '{a} {f} {p}'.format(
            a=self.name,
            f=_('for'),
            p=AbstractForeignKeyValidator.stringify_foreign_key(obj=self, foreign_key='person')
        )

    @classmethod
    def filter_for_admin(cls, queryset, user):
        """ Filter a queryset for the admin interfaces.

        Assumes that queryset has already been filtered for direct confidentiality, i.e. whether user has access to
        each record based on the record's level of confidentiality. E.g. a confidentiable queryset of Person.

        Can be used to filter for indirect confidentiality, i..e whether user has access to each record based on other
        relevant records' levels of confidentiality. E.g. a queryset of PersonAlias linking to a confidentiality
        queryset of Person.

        :param queryset: Queryset to filter.
        :param user: User for which to filter queryset.
        :return: Filtered queryset.
        """
        return queryset.filter(
            person__in=Person.filter_for_admin(
                queryset=Person.active_objects.all().filter_for_confidential_by_user(user=user),
                user=user
            )
        )

    class Meta:
        db_table = '{d}person_alias'.format(d=settings.DB_PREFIX)
        verbose_name = _('Person alias')
        verbose_name_plural = _('Person aliases')
        unique_together = ('person', 'name')
        ordering = ['person', 'name']


class PersonPhoto(Archivable, Descriptable):
    """ Photos for a person.

    Attributes:
        :person (fk): Person represented in photo.
        :photo (file): Photo representing person.

    """
    person = models.ForeignKey(
        Person,
        on_delete=models.CASCADE,
        related_name='person_photos',
        related_query_name='person_photo',
        blank=False,
        null=False,
        help_text=_('Person represented in photo'),
        verbose_name=_('person')
    )

    photo = models.FileField(
        upload_to='{b}%Y/%m/%d/%H/%M/%S/'.format(b=AbstractUrlValidator.PERSON_PHOTO_BASE_URL),
        blank=False,
        null=False,
        help_text=_(
            'Photo representing person. Should be less than {s}MB.'.format(
                s=AbstractFileValidator.get_megabytes_from_bytes(
                    num_of_bytes=AbstractConfiguration.max_person_photo_file_bytes()
                )
            )
        ),
        validators=[
            AbstractFileValidator.validate_photo_file_size,
            AbstractFileValidator.validate_photo_file_extension
        ],
        unique=True,
    )

    #: Fields to display in the model form.
    form_fields = ['photo', 'person']

    def __str__(self):
        """Defines string representation for a person photo.

        :return: String representation of a person photo.
        """
        return '{f} {p}'.format(
            f=_('for'),
            p=AbstractForeignKeyValidator.stringify_foreign_key(obj=self, foreign_key='person')
        )

    def clean(self):
        """ Ensure that the photo path contains no directory traversal.

        :return: Nothing
        """
        super(PersonPhoto, self).clean()
        # full path when relative and root paths are joined
        full_path = AbstractFileValidator.join_relative_and_root_paths(
            relative_path=self.photo,
            root_path=settings.MEDIA_ROOT
        )
        # verify that path is a real path (i.e. no directory traversal takes place)
        # will raise exception if path is not a real path
        AbstractFileValidator.check_path_is_expected(
            relative_path=self.photo,
            root_path=settings.MEDIA_ROOT,
            expected_path_prefix=full_path,
            err_msg=_('Person photo path may contain directory traversal'),
            err_cls=ValidationError
        )

    @classmethod
    def filter_for_admin(cls, queryset, user):
        """ Filter a queryset for the admin interfaces.

        Assumes that queryset has already been filtered for direct confidentiality, i.e. whether user has access to
        each record based on the record's level of confidentiality. E.g. a confidentiable queryset of Person.

        Can be used to filter for indirect confidentiality, i..e whether user has access to each record based on other
        relevant records' levels of confidentiality. E.g. a queryset of PersonAlias linking to a confidentiality
        queryset of Person.

        :param queryset: Queryset to filter.
        :param user: User for which to filter queryset.
        :return: Filtered queryset.
        """
        return queryset.filter(
            person__in=Person.filter_for_admin(
                queryset=Person.active_objects.all().filter_for_confidential_by_user(user=user),
                user=user
            )
        )

    class Meta:
        db_table = '{d}person_photo'.format(d=settings.DB_PREFIX)
        verbose_name = _('Person photo')
        ordering = ['person']


class PersonIdentifier(Archivable, AbstractAtLeastSinceDateBounded):
    """ Identifier for a person such as a passport number, driver's license number, etc.

    Attributes:
        :identifier (str): Identifier number such as the driver's license number, passport number, or similar.
        :person_identifier_type (fk): Type of documentation containing identifier, such as driver's license, passport,
        or similar.
        :person (fk): Person linked to this identifier.
    """
    identifier = models.CharField(
        null=False,
        blank=False,
        help_text=_('Identifier number, such as the driver\'s license number, passport number, or similar'),
        max_length=settings.MAX_NAME_LEN,
        verbose_name=_('identifier')
    )

    person_identifier_type = models.ForeignKey(
        PersonIdentifierType,
        on_delete=models.CASCADE,
        related_name='person_identifiers',
        related_query_name='person_identifier',
        blank=False,
        null=False,
        help_text=_('Type of documentation containing identifier, such as driver\'s license, passport, or similar'),
        verbose_name=_('type')
    )

    person = models.ForeignKey(
        Person,
        on_delete=models.CASCADE,
        related_name='person_identifiers',
        related_query_name='person_identifier',
        blank=False,
        null=False,
        help_text=_('Person linked to this identifier'),
        verbose_name=_('person')
    )

    #: Fields to display in the model form.
    form_fields = ['person_identifier_type', 'identifier', 'person']

    def __str__(self):
        """Defines string representation for a person identifier.

        :return: String representation of a person identifier.
        """
        return '{t} #{n} {f} {p}'.format(
            t=AbstractForeignKeyValidator.stringify_foreign_key(obj=self, foreign_key='person_identifier_type'),
            n=self.identifier,
            f=_('for'),
            p=AbstractForeignKeyValidator.stringify_foreign_key(obj=self, foreign_key='person')
        )

    @classmethod
    def filter_for_admin(cls, queryset, user):
        """ Filter a queryset for the admin interfaces.

        Assumes that queryset has already been filtered for direct confidentiality, i.e. whether user has access to
        each record based on the record's level of confidentiality. E.g. a confidentiable queryset of Person.

        Can be used to filter for indirect confidentiality, i..e whether user has access to each record based on other
        relevant records' levels of confidentiality. E.g. a queryset of PersonAlias linking to a confidentiality
        queryset of Person.

        :param queryset: Queryset to filter.
        :param user: User for which to filter queryset.
        :return: Filtered queryset.
        """
        return queryset.filter(
            person__in=Person.filter_for_admin(
                queryset=Person.active_objects.all().filter_for_confidential_by_user(user=user),
                user=user
            )
        )

    class Meta:
        db_table = '{d}person_identifier'.format(d=settings.DB_PREFIX)
        verbose_name = _('Person identifier')
        unique_together = ('person', 'person_identifier_type', 'identifier')
        ordering = ['person', 'person_identifier_type'] + AbstractAtLeastSinceDateBounded.order_by_date_fields


class PersonTitle(Archivable, AbstractAtLeastSinceDateBounded):
    """ Title for a person such as detective, fdptain, director, etc.

    Attributes:
        :title (fk): Title of person during period.
        :person (fk): Person holding title during period.
    """
    title = models.ForeignKey(
        Title,
        on_delete=models.CASCADE,
        related_name='person_titles',
        related_query_name='person_title',
        blank=False,
        null=False,
        help_text=_('Title of person during period'),
        verbose_name=_('title')
    )

    person = models.ForeignKey(
        Person,
        on_delete=models.CASCADE,
        related_name='person_titles',
        related_query_name='person_title',
        blank=False,
        null=False,
        help_text=_('Person holding title during period'),
        verbose_name=_('person')
    )

    #: Fields to display in the model form.
    form_fields = ['title', 'person', 'at_least_since']

    def __str__(self):
        """Defines string representation for a person title.

        :return: String representation of a person title.
        """
        return '{p} {w} {r}'.format(
            p=AbstractForeignKeyValidator.stringify_foreign_key(obj=self, foreign_key='person'),
            w=_('with title'),
            r=AbstractForeignKeyValidator.stringify_foreign_key(obj=self, foreign_key='title')
        )

    @classmethod
    def filter_for_admin(cls, queryset, user):
        """ Filter a queryset for the admin interfaces.

        Assumes that queryset has already been filtered for direct confidentiality, i.e. whether user has access to
        each record based on the record's level of confidentiality. E.g. a confidentiable queryset of Person.

        Can be used to filter for indirect confidentiality, i..e whether user has access to each record based on other
        relevant records' levels of confidentiality. E.g. a queryset of PersonAlias linking to a confidentiality
        queryset of Person.

        :param queryset: Queryset to filter.
        :param user: User for which to filter queryset.
        :return: Filtered queryset.
        """
        return queryset.filter(
            person__in=Person.filter_for_admin(
                queryset=Person.active_objects.all().filter_for_confidential_by_user(user=user),
                user=user
            )
        )

    class Meta:
        db_table = '{d}person_title'.format(d=settings.DB_PREFIX)
        verbose_name = _('Person title')
        unique_together = (
            'person', 'title', 'start_year', 'end_year', 'start_month', 'end_month', 'start_day', 'end_day'
        )
        ordering = ['person'] + AbstractAtLeastSinceDateBounded.order_by_date_fields


class PersonRelationship(Archivable, AbstractAtLeastSinceDateBounded):
    """ Defines a relationship between two persons in the format: subject verb object.

    For example subject_person=Person #1, type=is brother of, object_person=Person #2.

    Attributes:
        :subject_person (fk): Subject person in the relationship.
        :type (fk): Defines the relationship between the subject and object persons.
        :object_person (fk): Object person in the relationship.

    """
    subject_person = models.ForeignKey(
        Person,
        on_delete=models.CASCADE,
        related_name='subject_person_relationships',
        related_query_name='subject_person_relationship',
        blank=False,
        null=False,
        help_text=_('Subject person in the relationship defined by "subject verb object"'),
        verbose_name=_('subject person')
    )

    type = models.ForeignKey(
        PersonRelationshipType,
        on_delete=models.CASCADE,
        related_name='person_relationships',
        related_query_name='person_relationship',
        blank=False,
        null=False,
        help_text=_('Defines the relationship, i.e. the verb portion of "subject verb object"'),
        verbose_name=_('relationship')
    )

    object_person = models.ForeignKey(
        Person,
        on_delete=models.CASCADE,
        related_name='object_person_relationships',
        related_query_name='object_person_relationship',
        blank=False,
        null=False,
        help_text=_('Object person in the relationship defined by subject verb object'),
        verbose_name=_('object person')
    )

    #: Fields to display in the model form.
    form_fields = ['at_least_since']

    def __str__(self):
        """Defines string representation for a person relationship.

        :return: String representation of a person relationship.
        """
        return '{s} {v} {o}'.format(
            s=AbstractForeignKeyValidator.stringify_foreign_key(obj=self, foreign_key='subject_person'),
            v=AbstractForeignKeyValidator.stringify_foreign_key(obj=self, foreign_key='type'),
            o=AbstractForeignKeyValidator.stringify_foreign_key(obj=self, foreign_key='object_person')
        )

    @classmethod
    def filter_for_admin(cls, queryset, user):
        """ Filter a queryset for the admin interfaces.

        Assumes that queryset has already been filtered for direct confidentiality, i.e. whether user has access to
        each record based on the record's level of confidentiality. E.g. a confidentiable queryset of Person.

        Can be used to filter for indirect confidentiality, i..e whether user has access to each record based on other
        relevant records' levels of confidentiality. E.g. a queryset of PersonAlias linking to a confidentiality
        queryset of Person.

        :param queryset: Queryset to filter.
        :param user: User for which to filter queryset.
        :return: Filtered queryset.
        """
        return queryset.filter(
            subject_person__in=Person.filter_for_admin(
                queryset=Person.active_objects.all().filter_for_confidential_by_user(user=user),
                user=user
            ),
            object_person__in=Person.filter_for_admin(
                queryset=Person.active_objects.all().filter_for_confidential_by_user(user=user),
                user=user
            )
        )

    class Meta:
        db_table = '{d}person_relationship'.format(d=settings.DB_PREFIX)
        verbose_name = _('Person relationship')
        unique_together = (
            'subject_person', 'type', 'object_person',
            'start_year', 'end_year', 'start_month', 'end_month', 'start_day', 'end_day'
        )
        ordering = ['subject_person', 'type', 'object_person']


class PersonPayment(Archivable, AbstractAtLeastSinceDateBounded):
    """ A payment made to a payment for work over a period of time.

    Attributes:
        :base_salary (decimal): Base salary of person during period.
        :regular_hours (decimal): Hours worked, excluding overtime, by person during period.
        :regular_gross_pay (decimal): Gross pay, excluding overtime, for person during period.
        :overtime_hours (decimal): Overtime hours worked by person during period.
        :overtime_pay (decimal): Overtime pay for person during period.
        :total_other_pay (decimal): Total other pay for person during period.
        :county (fk): County where work was performed.
        :leave_status (fk): Leave status during pay period.
        :person (fk): Person who was paid.
    """
    base_salary = models.DecimalField(
        null=True,
        blank=True,
        max_digits=8,
        decimal_places=2,
        help_text=_('Base salary for person during period'),
        verbose_name=_('base salary')
    )

    regular_hours = models.DecimalField(
        null=True,
        blank=True,
        max_digits=6,
        decimal_places=2,
        help_text=_('Hours worked, excluding overtime, by person during period'),
        verbose_name=_('regular hours')
    )

    regular_gross_pay = models.DecimalField(
        null=True,
        blank=True,
        max_digits=8,
        decimal_places=2,
        help_text=_('Gross pay, excluding overtime, for person during period'),
        verbose_name=_('regular gross pay')
    )

    overtime_hours = models.DecimalField(
        null=True,
        blank=True,
        max_digits=6,
        decimal_places=2,
        help_text=_('Overtime hours worked by person during period'),
        verbose_name=_('overtime hours')
    )

    overtime_pay = models.DecimalField(
        null=True,
        blank=True,
        max_digits=8,
        decimal_places=2,
        help_text=_('Overtime pay for person during period'),
        verbose_name=_('overtime pay')
    )

    total_other_pay = models.DecimalField(
        null=True,
        blank=True,
        max_digits=8,
        decimal_places=2,
        help_text=_('Total other pay for person during period'),
        verbose_name=_('total other pay')
    )

    county = models.ForeignKey(
        County,
        on_delete=models.SET_NULL,
        related_name='person_payments',
        related_query_name='person_payment',
        blank=True,
        null=True,
        help_text=_('County where work was performed'),
        verbose_name=_('county')
    )

    person = models.ForeignKey(
        Person,
        on_delete=models.CASCADE,
        related_name='person_payments',
        related_query_name='person_payment',
        blank=False,
        null=False,
        help_text=_('Person that was paid'),
        verbose_name=_('person')
    )

    leave_status = models.ForeignKey(
        LeaveStatus,
        on_delete=models.SET_NULL,
        related_name='person_payments',
        related_query_name='person_payment',
        blank=True,
        null=True,
        help_text=_('Leave status during pay period'),
        verbose_name=_('leave status')
    )

    #: Fields to display in the model form.
    form_fields = [
        'at_least_since', 'leave_status', 'base_salary', 'regular_hours', 'regular_gross_pay', 'overtime_hours', 'overtime_pay',
        'total_other_pay', 'person',
    ]

    def __str__(self):
        """Defines string representation for a person payment.

        :return: String representation of a person payment.
        """
        return '{p} {d} {f} {o}'.format(
            p=_('payment for'),
            d=self.at_least_since_bounding_dates,
            f=_('for'),
            o=AbstractForeignKeyValidator.stringify_foreign_key(obj=self, foreign_key='person')
        )

    @classmethod
    def filter_for_admin(cls, queryset, user):
        """ Filter a queryset for the admin interfaces.

        Assumes that queryset has already been filtered for direct confidentiality, i.e. whether user has access to
        each record based on the record's level of confidentiality. E.g. a confidentiable queryset of Person.

        Can be used to filter for indirect confidentiality, i..e whether user has access to each record based on other
        relevant records' levels of confidentiality. E.g. a queryset of PersonAlias linking to a confidentiality
        queryset of Person.

        :param queryset: Queryset to filter.
        :param user: User for which to filter queryset.
        :return: Filtered queryset.
        """
        return queryset.filter(
            person__in=Person.filter_for_admin(
                queryset=Person.active_objects.all().filter_for_confidential_by_user(user=user),
                user=user
            )
        )

    class Meta:
        db_table = '{d}person_payment'.format(d=settings.DB_PREFIX)
        verbose_name = _('person payment')
        unique_together = (
            'person', 'start_year', 'end_year', 'start_month', 'end_month', 'start_day', 'end_day'
        )
        ordering = ['person'] + AbstractAtLeastSinceDateBounded.order_by_date_fields


class Grouping(Archivable, Descriptable):
    """ Grouping of people such as a command, precinct, human rights organization, police force, etc.

    Attributes:
        :name (str): Name of grouping.
        :phone_number (str): Phone number for grouping.
        :email (str): Email address for grouping.
        :address (str): Full address for grouping.
        :inception_date (date): Date grouping came into existence.
        :cease_date (date): Date grouping ceased to exist.
        :counties (m2m): Counties in which grouping operates.
        :is_inactive (bool): True if link between person and grouping is no longer active.
        :is_law_enforcement (bool): True if grouping is part of law enforcement, false otherwise.
        :belongs_to_grouping (fk): The top-level grouping to which this grouping belongs.
    """
    name = models.CharField(
        null=False,
        blank=True,
        help_text=_('Name of grouping'),
        max_length=settings.MAX_NAME_LEN,
        verbose_name=_('name')
    )

    phone_number = models.CharField(
        null=False,
        blank=True,
        default='',
        help_text=_('Phone number for grouping'),
        max_length=256,
        verbose_name=_('phone number')
    )

    email = models.EmailField(
        null=False,
        blank=True,
        default='',
        help_text=_('Email address for grouping'),
        verbose_name=_('email')
    )

    address = models.CharField(
        null=False,
        blank=True,
        default='',
        help_text=_('Full address for grouping'),
        max_length=settings.MAX_NAME_LEN,
        verbose_name=_('address')
    )

    is_inactive = models.BooleanField(
        null=False,
        blank=False,
        default=False,
        verbose_name=_('Is inactive'),
        help_text=_('Select if the grouping is no longer active')
    )

    is_law_enforcement = models.BooleanField(
        null=False,
        blank=False,
        default=False,
        verbose_name=_('Is law enforcement'),
        help_text=_('Select if grouping is part of law enforcement'),
    )

    inception_date = models.DateField(
        null=True,
        blank=True,
        help_text=_('Date grouping came into existence'),
        verbose_name=_('inception date')
    )

    cease_date = models.DateField(
        null=True,
        blank=True,
        help_text=_('Date grouping ceased to exist'),
        verbose_name=_('cease date')
    )

    counties = models.ManyToManyField(
        County,
        related_name='groupings',
        related_query_name='grouping',
        db_table='{d}grouping_county'.format(d=settings.DB_PREFIX),
        blank=True,
        help_text=_('Counties in which the grouping operates'),
        verbose_name=_('counties')
    )

    belongs_to_grouping = models.ForeignKey(
        'self',
        on_delete=models.CASCADE,
        related_name='groupings',
        related_query_name='grouping',
        blank=True,
        null=True,
        help_text=_('The top-level grouping to which this grouping belongs. Leave blank and use grouping relationships '
                    'if there are more than one relevant top-level groupings.'),
        verbose_name=_('belongs to')
    )

    #: Fields to display in the model form.
    form_fields = [
        'name', 'phone_number', 'email', 'address', 'is_inactive', 'inception_date', 'cease_date', 'counties',
        'description', 'belongs_to_grouping', 'belongs_to_grouping_name'
    ]

    #: Maximum number of person-groupings that are retrieved in a queryset for the grouping profiles.
    max_person_groupings = 1000

    def __str__(self):
        """Defines string representation for a grouping.

        :return: String representation of a grouping.
        """
        return self.name

    def clean(self):
        """ Ensures that the belonging link does not reference itself.

        :return: Nothing.
        """
        super(Grouping, self).clean()
        # record already exists, i.e. has primary key in database
        pk = getattr(self, 'pk', None)
        if pk:
            # check that "belongs to" does not reference itself
            if pk == getattr(self, 'belongs_to_grouping_id', None):
                raise ValidationError(_('A grouping cannot belong to itself'))

    @staticmethod
    def __get_attachment_prefetch(user, prefix):
        """ Retrieves a Prefetch object for Attachment model.

        :param prefix: Prefix for related name through which to retrieve attachments.
        :param user: User requesting Prefetch object.
        :return: Prefetch object for Attachment model.
        """
        m = apps.get_model('sourcing', 'Attachment')
        return m.get_prefetch(user=user, prefix=prefix, to_attr='command_attachments')

    @staticmethod
    def __get_content_identifier_prefetch(user, prefix):
        """ Retrieves a Prefetch object for ContentIdentifier model.

        :param user: User requesting Prefetch object.
        :param prefix: Prefix for related name through which to retrieve  content identifiers.
        :return: Prefetch object for ContentIdentifier model.
        """
        m = apps.get_model('sourcing', 'ContentIdentifier')
        return m.get_prefetch(user=user, prefix=prefix, to_attr='command_content_identifiers')

    @staticmethod
    def __get_content_case_prefetch(prefix):
        """ Retrieves a Prefetch object for ContentCase model.

        :param prefix: Prefix for related name through which to retrieve content cases.
        :return: Prefetch object for ContentCase model.
        """
        m = apps.get_model('sourcing', 'ContentCase')
        return m.get_prefetch(prefix=prefix, to_attr='command_content_case')

    @classmethod
    def __get_content_query(cls, user, filter_by_dict):
        """ Retrieves a content queryset that is optionally filtered.

        :param user: User retrieving the queryset.
        :param filter_by_dict: Dictionary defining the filtering for the query set.
        :return: Content queryset.
        """
        m = apps.get_model('sourcing', 'Content')
        qs = m.active_objects.all() if not filter_by_dict else m.active_objects.filter(**filter_by_dict)
        qs = qs.filter_for_confidential_by_user(user=user)
        return qs.filter(
            Q(Q(type__isnull=True) | Q(**m.get_active_filter(prefix='type')))
        ).select_related('type').prefetch_related(
            cls.__get_attachment_prefetch(user=user, prefix=None),
            cls.__get_content_identifier_prefetch(user=user, prefix=None),
            cls.__get_content_case_prefetch(prefix=None),
        )

    @classmethod
    def __get_grouping_incident_query(cls, user, filter_dict):
        """ Retrieves a grouping incident queryset that is optionally filtered.

        :param user: User retrieving the queryset.
        :param filter_dict: Dictionary defining the filtering for the queryset.
        :return: Grouping incident queryset.
        """
        qs = GroupingIncident.active_objects.filter(incident__in=Person.get_incident_query(user=user)).select_related(
            'grouping', 'incident'
        )
        # additional filtering for grouping incident queryset
        if filter_dict:
            qs = qs.filter(**filter_dict)
        return qs

    @classmethod
    def __get_person_grouping_query(cls, accessible_officers, is_inactive):
        """ Retrieves a person grouping queryset that is filtered by active/inactive and a list of accessible officers.

        :param accessible_officers: List or queryset of officers that can be accessed by the user.
        :param is_inactive: True if only inactive person-groupings should be retrieved, false if only active
        person-groupings should be retrieved.
        :return: Person grouping queryset.
        """
        return PersonGrouping.active_objects.filter(
            id__in=Subquery(
                PersonGrouping.active_objects.filter(
                    # only active career segments
                    Q(is_inactive=is_inactive)
                    &
                    # only for current grouping
                    Q(grouping_id=OuterRef('grouping_id'))
                    &
                    # only accessible officer
                    Q(person__in=accessible_officers)
                    &
                    # only active or missing categorization
                    Q(Q(type__isnull=True) | Q(**PersonGroupingType.get_active_filter(prefix='type')))
                ).values_list('id', flat=True)[:cls.max_person_groupings]
            )
        ).select_related(*PersonGrouping.get_select_related()).order_by(
            RawSQL(
                PersonGrouping.order_by_sql_year.format(t=PersonGrouping.get_db_table(), o=''),
                params=[]
            ).desc(),
            RawSQL(
                PersonGrouping.order_by_sql_month.format(t=PersonGrouping.get_db_table(), o=''),
                params=[]
            ).desc(),
            RawSQL(
                PersonGrouping.order_by_sql_day.format(t=PersonGrouping.get_db_table(), o=''),
                params=[]
            ).desc()
        )

    @staticmethod
    def __get_grouping_subquery(pk, filter_by_dict):
        """ Retrieves a Subquery object for Grouping model.

        :param pk: Primary key of grouping to exclude from subquery.
        :param filter_by_dict: Dictionary defining the filtering for the subquery.
        :return: Subquery object for Grouping model.
        """
        qs = Grouping.active_objects.all() if not filter_by_dict else Grouping.active_objects.filter(**filter_by_dict)
        if pk:
            qs = qs.exclude(pk=pk)
        return Subquery(qs.values('pk'))

    @classmethod
    def __get_grouping_relationship_query(cls, for_object_grouping):
        """ Retrieves a grouping relationship queryset.

        :param for_object_grouping: True if queryset is intended for an object grouping in the relationship, false if
        queryset is intended for a subject grouping in the relationship.
        :return:
        """
        other_grouping = 'subject_grouping' if for_object_grouping else 'object_grouping'
        filter_dict = {
            '{other_grouping}__in'.format(other_grouping=other_grouping): cls.__get_grouping_subquery(
                pk=None,
                filter_by_dict={'{other_grouping}_relationship__isnull'.format(other_grouping=other_grouping): False}
            )
        }
        return GroupingRelationship.active_objects.select_related(other_grouping, 'type').filter(
            **filter_dict, **GroupingRelationshipType.get_active_filter(prefix='type')
        )

    @classmethod
    def get_command_profile_queryset(cls, user):
        """ Filters the queryset for a particular user (depending on whether the user is an administrator, etc.)

        :return: Filtered queryset from which command will be retrieved.
        """
        # ensure that only commands are retrieved
        qs = cls.active_objects.filter(is_law_enforcement=True)
        # accessible officers for user
        accessible_officers = Person.active_objects.filter(is_law_enforcement=True).filter_for_confidential_by_user(
            user=user
        )
        # include the related data
        qs = qs.prefetch_related(
            Prefetch('counties', queryset=County.active_objects.all(), to_attr='command_counties'),
            Prefetch('grouping_aliases', queryset=GroupingAlias.active_objects.all(), to_attr='command_aliases'),
            Prefetch(
                'person_groupings',
                # don't need to filter groupings, since filtered above
                queryset=cls.__get_person_grouping_query(accessible_officers=accessible_officers, is_inactive=False),
                to_attr='command_active_officers'
            ),
            Prefetch(
                'person_groupings',
                # don't need to filter groupings, since filtered above
                queryset=cls.__get_person_grouping_query(accessible_officers=accessible_officers, is_inactive=True),
                to_attr='command_inactive_officers'
            ),
            Prefetch(
                'grouping_incidents',
                queryset=(cls.__get_grouping_incident_query(user=user, filter_dict=None)).prefetch_related(
                    Prefetch(
                        'incident__tags',
                        queryset=IncidentTag.active_objects.all(),
                        to_attr='command_incident_tags'
                    ),
                    Prefetch(
                        'incident__person_incidents',
                        queryset=Person.get_person_incident_query(
                            user=user,
                            filter_dict=None,
                            person_pk=None,
                            person_filter_by_dict={'is_law_enforcement': True}
                        ),
                        to_attr='command_other_persons'
                    ),
                    Prefetch(
                        'incident__contents',
                        queryset=cls.__get_content_query(user=user, filter_by_dict={}),
                        to_attr='command_contents'
                    )
                ),
                to_attr='command_misconducts'
            ),
            Prefetch(
                'subject_grouping_relationships',
                queryset=cls.__get_grouping_relationship_query(for_object_grouping=False),
                to_attr='command_subject_grouping_relationships'
            ),
            Prefetch(
                'object_grouping_relationships',
                queryset=cls.__get_grouping_relationship_query(for_object_grouping=True),
                to_attr='command_object_grouping_relationships'
            )
        )
        return qs

    @classmethod
    def get_command_attachments(cls, pk, user):
        """ Retrieve a list of all attachments for a command.

        :param pk: Primary key used to identify the command.
        :param user: User requesting attachments for the command.
        :return: List of attachments.
        """
        files_to_zip = []
        qs = cls.get_command_profile_queryset(user=user)
        command = qs.get(pk=pk)
        # Attachments within the Misconduct section
        for misconduct in command.command_misconducts:
            for content in misconduct.incident.command_contents:
                for attachment in content.command_attachments:
                    if attachment.file:
                        files_to_zip.append(attachment.file)
        return files_to_zip

    @classmethod
    def filter_for_admin(cls, queryset, user):
        """ Filter a queryset for the admin interfaces.

        Assumes that queryset has already been filtered for direct confidentiality, i.e. whether user has access to
        each record based on the record's level of confidentiality. E.g. a confidentiable queryset of Person.

        Can be used to filter for indirect confidentiality, i..e whether user has access to each record based on other
        relevant records' levels of confidentiality. E.g. a queryset of PersonAlias linking to a confidentiality
        queryset of Person.

        :param queryset: Queryset to filter.
        :param user: User for which to filter queryset.
        :return: Filtered queryset.
        """
        return queryset

    @property
    def get_profile_url(self):
        return reverse('profiles:command', kwargs={"pk": self.pk})

    class Meta:
        db_table = '{d}grouping'.format(d=settings.DB_PREFIX)
        verbose_name = _('grouping')
        unique_together = ('name', 'address')
        ordering = ['name']


class GroupingAlias(Archivable, AbstractAlias):
    """ Aliases for a grouping, e.g. nicknames, common misspellings, etc.

    Attributes:
        :grouping (fk): Grouping who is known by this alias.

    """
    grouping = models.ForeignKey(
        Grouping,
        on_delete=models.CASCADE,
        related_name='grouping_aliases',
        related_query_name='grouping_alias',
        blank=False,
        null=False,
        help_text=_('Grouping which is known by this alias'),
        verbose_name=_('grouping')
    )

    #: Fields to display in the model form.
    form_fields = ['name', 'grouping']

    def __str__(self):
        """Defines string representation for a grouping alias.

        :return: String representation of a grouping alias.
        """
        return '{a} {f} {p}'.format(
            a=self.name,
            f=_('for'),
            p=AbstractForeignKeyValidator.stringify_foreign_key(obj=self, foreign_key='grouping')
        )

    @classmethod
    def filter_for_admin(cls, queryset, user):
        """ Filter a queryset for the admin interfaces.

        Assumes that queryset has already been filtered for direct confidentiality, i.e. whether user has access to
        each record based on the record's level of confidentiality. E.g. a confidentiable queryset of Person.

        Can be used to filter for indirect confidentiality, i..e whether user has access to each record based on other
        relevant records' levels of confidentiality. E.g. a queryset of PersonAlias linking to a confidentiality
        queryset of Person.

        :param queryset: Queryset to filter.
        :param user: User for which to filter queryset.
        :return: Filtered queryset.
        """
        return queryset

    class Meta:
        db_table = '{d}grouping_alias'.format(d=settings.DB_PREFIX)
        verbose_name = _('Grouping alias')
        verbose_name_plural = _('Grouping aliases')
        unique_together = ('grouping', 'name')
        ordering = ['grouping', 'name']


class GroupingRelationship(Archivable, AbstractAtLeastSinceDateBounded):
    """ Defines a relationship between two groupings in the format: subject verb object.

    For example subject_grouping=Command, type=Belongs To, object_grouping=Precinct.

    Attributes:
        :subject_grouping (fk): Subject grouping in the relationship.
        :type (fk): Defines the relationship between the subject and object groupings.
        :object_grouping (fk): Object grouping in the relationship.

    """
    subject_grouping = models.ForeignKey(
        Grouping,
        on_delete=models.CASCADE,
        related_name='subject_grouping_relationships',
        related_query_name='subject_grouping_relationship',
        blank=False,
        null=False,
        help_text=_('Subject grouping in the relationship defined by "subject verb object"'),
        verbose_name=_('subject grouping')
    )

    type = models.ForeignKey(
        GroupingRelationshipType,
        on_delete=models.CASCADE,
        related_name='grouping_relationships',
        related_query_name='grouping_relationship',
        blank=False,
        null=False,
        help_text=_('Defines the relationship, i.e. the verb portion of "subject verb object"'),
        verbose_name=_('relationship')
    )

    object_grouping = models.ForeignKey(
        Grouping,
        on_delete=models.CASCADE,
        related_name='object_grouping_relationships',
        related_query_name='object_grouping_relationship',
        blank=False,
        null=False,
        help_text=_('Object grouping in the relationship defined by subject verb object'),
        verbose_name=_('object grouping')
    )

    #: Fields to display in the model form.
    form_fields = ['at_least_since']

    def __str__(self):
        """Defines string representation for a grouping relationship.

        :return: String representation of a grouping relationship.
        """
        return '{s} {v} {o}'.format(
            s=AbstractForeignKeyValidator.stringify_foreign_key(obj=self, foreign_key='subject_grouping'),
            v=AbstractForeignKeyValidator.stringify_foreign_key(obj=self, foreign_key='type'),
            o=AbstractForeignKeyValidator.stringify_foreign_key(obj=self, foreign_key='object_grouping')
        )

    @classmethod
    def filter_for_admin(cls, queryset, user):
        """ Filter a queryset for the admin interfaces.

        Assumes that queryset has already been filtered for direct confidentiality, i.e. whether user has access to
        each record based on the record's level of confidentiality. E.g. a confidentiable queryset of Person.

        Can be used to filter for indirect confidentiality, i..e whether user has access to each record based on other
        relevant records' levels of confidentiality. E.g. a queryset of PersonAlias linking to a confidentiality
        queryset of Person.

        :param queryset: Queryset to filter.
        :param user: User for which to filter queryset.
        :return: Filtered queryset.
        """
        return queryset

    class Meta:
        db_table = '{d}grouping_relationship'.format(d=settings.DB_PREFIX)
        verbose_name = _('Grouping relationship')
        unique_together = ('subject_grouping', 'object_grouping', 'type')
        ordering = ['subject_grouping', 'type', 'object_grouping']


class PersonGrouping(Archivable, AbstractAtLeastSinceDateBounded):
    """ Links between persons and groupings, e.g. describing an attorney's involvement in a law office or an
    officer's involvement in a command or precinct.

    Attributes:
        :person (fk): Person who is linked to the grouping.
        :grouping (fk): Grouping which is linked to the person.
        :type (fk): Category for link between the person and grouping.
        :is_inactive (bool): True if link between person and grouping is no longer active.

    """
    person = models.ForeignKey(
        Person,
        on_delete=models.CASCADE,
        related_name='person_groupings',
        related_query_name='person_grouping',
        blank=False,
        null=False,
        help_text=_('Person who is linked to the grouping'),
        verbose_name=_('person')
    )

    grouping = models.ForeignKey(
        Grouping,
        on_delete=models.CASCADE,
        related_name='person_groupings',
        related_query_name='person_grouping',
        blank=False,
        null=False,
        help_text=_('Grouping which is linked to the person'),
        verbose_name=_('grouping')
    )

    type = models.ForeignKey(
        PersonGroupingType,
        on_delete=models.SET_NULL,
        related_name='person_groupings',
        related_query_name='person_grouping',
        blank=True,
        null=True,
        help_text=_('Category for link between the person and grouping'),
        verbose_name=_('type')
    )

    is_inactive = models.BooleanField(
        null=False,
        blank=False,
        default=False,
        verbose_name=_('Is inactive'),
        help_text=_('Select if the link between person and grouping is no longer active')
    )

    #: Fields to display in the model form.
    form_fields = ['is_inactive', 'at_least_since', 'grouping', 'type', 'person']

    def __str__(self):
        """Defines string representation for a link between a person and a grouping.

        :return: String representation of a link between a person and a grouping.
        """
        return '{i} {a} {n} {b}'.format(
            i=_('link between'),
            a=AbstractForeignKeyValidator.stringify_foreign_key(obj=self, foreign_key='person'),
            n=_('and'),
            b=AbstractForeignKeyValidator.stringify_foreign_key(obj=self, foreign_key='grouping')
        )

    @staticmethod
    def get_select_related():
        """ Retrieves a list of positional arguments that can be passed into Django's select_related(...) function when
        building an person-grouping queryset.

        :return: List of positional arguments.
        """
        return ['person', 'grouping', 'type']

    @classmethod
    def filter_for_admin(cls, queryset, user):
        """ Filter a queryset for the admin interfaces.

        Assumes that queryset has already been filtered for direct confidentiality, i.e. whether user has access to
        each record based on the record's level of confidentiality. E.g. a confidentiable queryset of Person.

        Can be used to filter for indirect confidentiality, i..e whether user has access to each record based on other
        relevant records' levels of confidentiality. E.g. a queryset of PersonAlias linking to a confidentiality
        queryset of Person.

        :param queryset: Queryset to filter.
        :param user: User for which to filter queryset.
        :return: Filtered queryset.
        """
        return queryset.filter(
            person__in=Person.filter_for_admin(
                queryset=Person.active_objects.all().filter_for_confidential_by_user(user=user),
                user=user
            )
        )

    @property
<<<<<<< HEAD
    def as_of_bounding_dates(self):
=======
    def at_least_since_bounding_dates(self):
>>>>>>> 095c9a26
        """ Human-friendly version of "fuzzy" as of starting and ending dates.

        :return: Human-friendly version of "fuzzy" as of starting and ending dates.
        """
        def end_date_is_all_zeros(self) -> bool:
            if self.end_year == 0 and self.end_month == 0 and self.end_day == 0:
                return True
            else:
                return False

        if self.is_inactive and end_date_is_all_zeros(self):
<<<<<<< HEAD
            return super(PersonGrouping, self).as_of_bounding_dates + ' until unknown-end-date'
        else:
            return super(PersonGrouping, self).as_of_bounding_dates
=======
            return super(PersonGrouping, self).at_least_since_bounding_dates + ' until unknown-end-date'
        else:
            return super(PersonGrouping, self).at_least_since_bounding_dates
>>>>>>> 095c9a26


    class Meta:
        db_table = '{d}person_grouping'.format(d=settings.DB_PREFIX)
        verbose_name = _('Link between person and grouping')
        verbose_name_plural = _('Links between people and groupings')
        unique_together = (
            'person', 'grouping', 'type', 'start_year', 'end_year', 'start_month', 'end_month', 'start_day', 'end_day'
        )
        ordering = AbstractAtLeastSinceDateBounded.order_by_date_fields + ['grouping', 'person']


class Incident(Confidentiable, AbstractExactDateBounded):
    """ Incident such as an assault involving an officer.

    Attributes:
        :location (fk): Location where incident occurred.
        :location_type (fk): Type of location where incident occurred.
        :encounter_reason (fk): Reason for encounter during incident.
        :tags (m2m): Tags describing incident.
        :fdp_organizations (m2m): FDP organizations, which have exclusive access to incident. Leave blank if all
        registered users can access.

    """
    location = models.ForeignKey(
        Location,
        on_delete=models.SET_NULL,
        related_name='incidents',
        related_query_name='incident',
        blank=True,
        null=True,
        help_text=_('Location where incident occurred'),
        verbose_name=_('location')
    )

    location_type = models.ForeignKey(
        IncidentLocationType,
        on_delete=models.SET_NULL,
        related_name='incidents',
        related_query_name='incident',
        blank=True,
        null=True,
        help_text=_('Type of location where incident occurred'),
        verbose_name=_('location type')
    )

    encounter_reason = models.ForeignKey(
        EncounterReason,
        on_delete=models.SET_NULL,
        related_name='incidents',
        related_query_name='incident',
        blank=True,
        null=True,
        help_text=_('Reason for encounter during incident'),
        verbose_name=_('encounter reason')
    )

    tags = models.ManyToManyField(
        IncidentTag,
        related_name='incidents',
        related_query_name='incident',
        db_table='{d}incident_incident_tag'.format(d=settings.DB_PREFIX),
        blank=True,
        help_text=_('Tags describing incident'),
        verbose_name=_('tags')
    )

    fdp_organizations = models.ManyToManyField(
        FdpOrganization,
        related_name='incidents',
        related_query_name='incident',
        db_table='{d}incident_fdp_organization'.format(d=settings.DB_PREFIX),
        blank=True,
        help_text=_('FDP organizations, which have exclusive access to incident. Leave blank if all registered users '
                    'can access.'),
        verbose_name=_('organization access')
    )

    #: Fields to display in the model form.
    form_fields = [
                      'location', 'location_type', 'encounter_reason', 'tags', 'description'
                  ] + Confidentiable.confidentiable_form_fields

    def __str__(self):
        """ String representation for an incident.

        :return: String representing incident.
        """
        location = AbstractForeignKeyValidator.stringify_foreign_key(obj=self, foreign_key='location', unknown='')
        dates = self.exact_bounding_dates
        str_rep = '{d}{p}{s}{t}'.format(
            d='' if not dates else '{d} '.format(d=dates.title()),
            p='' if not location else '{i} {p} '.format(i=_('In'), p=location.title()),
            s='- ' if dates or location else '',
            t='...' if not self.description else self.description
        )
        return str_rep

    @property
    def get_edit_url(self):
        return reverse('changing:edit_incident', kwargs={"pk": self.pk, "content_id": 0})

    @classmethod
    def filter_for_admin(cls, queryset, user):
        """ Filter a queryset for the admin interfaces.

        Assumes that queryset has already been filtered for direct confidentiality, i.e. whether user has access to
        each record based on the record's level of confidentiality. E.g. a confidentiable queryset of Person.

        Can be used to filter for indirect confidentiality, i..e whether user has access to each record based on other
        relevant records' levels of confidentiality. E.g. a queryset of PersonAlias linking to a confidentiality
        queryset of Person.

        :param queryset: Queryset to filter.
        :param user: User for which to filter queryset.
        :return: Filtered queryset.
        """
        return queryset

    def clean(self):
        """ Verifies that start date comes before end date.

        :return: Nothing.
        """
        # Check that start date is before end date
        self._check_start_date_before_end_date()

    class Meta:
        db_table = '{d}incident'.format(d=settings.DB_PREFIX)
        verbose_name = _('Incident')
        ordering = AbstractExactDateBounded.order_by_date_fields + ['location']


class PersonIncident(Archivable, Descriptable, Linkable, AbstractKnownInfo):
    """ Links between people and incidents, e.g. describing a victim or officer in an incident.

    Attributes:
        :person (fk): Person who is linked to the incident.
        :incident (fk): Incident which is linked to the person.
        :tags (m2m): Tags to describe the links between people and incidents.
        :situation_role (fk): Categorizes person's involvement in the incident.

    """
    person = models.ForeignKey(
        Person,
        on_delete=models.CASCADE,
        related_name='person_incidents',
        related_query_name='person_incident',
        blank=False,
        null=False,
        help_text=_('Person who is linked to the incident'),
        verbose_name=_('person')
    )

    incident = models.ForeignKey(
        Incident,
        on_delete=models.CASCADE,
        related_name='person_incidents',
        related_query_name='person_incident',
        blank=False,
        null=False,
        help_text=_('Incident which is linked to the person'),
        verbose_name=_('incident')
    )

    tags = models.ManyToManyField(
        PersonIncidentTag,
        related_name='person_incidents',
        related_query_name='person_incident',
        db_table='{d}person_incident_person_incident_tag'.format(d=settings.DB_PREFIX),
        blank=True,
        help_text=_('Tags describing link between person and incident'),
        verbose_name=_('tags')
    )

    situation_role = models.ForeignKey(
        SituationRole,
        on_delete=models.SET_NULL,
        related_name='person_incidents',
        related_query_name='person_incident',
        blank=True,
        null=True,
        help_text=_('Categorizes the person\'s involvement in the incident'),
        verbose_name=_('situation role')
    )

    #: Fields to display in the model form.
    form_fields = ['situation_role', 'person', 'person_name', 'incident', 'description', 'is_guess']

    def __str__(self):
        """Defines string representation for a link between a person and an incident.

        :return: String representation of a link between a person and an incident.
        """
        if hasattr(self, 'incident') and self.incident:
            incident = self.incident
            location = AbstractForeignKeyValidator.stringify_foreign_key(
                obj=incident,
                foreign_key='location',
                unknown=''
            )
            dates = getattr(incident, 'exact_bounding_dates')
            incident_str = '{d}{p}'.format(
                d='' if not dates else '{d} '.format(d=dates.title()),
                p='' if not location else '{i} {p} '.format(i=_('In'), p=location.title()),
            )
        else:
            incident_str = ''
        return '{a} {b}'.format(
            a=AbstractForeignKeyValidator.stringify_foreign_key(obj=self, foreign_key='person'), b=incident_str
        )

    @classmethod
    def filter_for_admin(cls, queryset, user):
        """ Filter a queryset for the admin interfaces.

        Assumes that queryset has already been filtered for direct confidentiality, i.e. whether user has access to
        each record based on the record's level of confidentiality. E.g. a confidentiable queryset of Person.

        Can be used to filter for indirect confidentiality, i..e whether user has access to each record based on other
        relevant records' levels of confidentiality. E.g. a queryset of PersonAlias linking to a confidentiality
        queryset of Person.

        :param queryset: Queryset to filter.
        :param user: User for which to filter queryset.
        :return: Filtered queryset.
        """
        return queryset.filter(
            person__in=Person.filter_for_admin(
                queryset=Person.active_objects.all().filter_for_confidential_by_user(user=user),
                user=user
            ),
            incident__in=Incident.filter_for_admin(
                queryset=Incident.active_objects.all().filter_for_confidential_by_user(user=user),
                user=user
            )
        )

    class Meta:
        db_table = '{d}person_incident'.format(d=settings.DB_PREFIX)
        verbose_name = _('Link between person and incident')
        verbose_name_plural = _('Links between people and incidents')
        unique_together = ('person', 'incident', 'situation_role')
        ordering = ['person', 'incident']


class GroupingIncident(Archivable, Descriptable):
    """ Links between groupings and incidents, e.g. describing a command's involvement in an incident.

    Attributes:
        :grouping (fk): Grouping which is linked to the incident.
        :incident (fk): Incident which is linked to the grouping.

    """
    grouping = models.ForeignKey(
        Grouping,
        on_delete=models.CASCADE,
        related_name='grouping_incidents',
        related_query_name='grouping_incident',
        blank=False,
        null=False,
        help_text=_('Grouping which is linked to the incident'),
        verbose_name=_('grouping')
    )

    incident = models.ForeignKey(
        Incident,
        on_delete=models.CASCADE,
        related_name='grouping_incidents',
        related_query_name='grouping_incident',
        blank=False,
        null=False,
        help_text=_('Incident which is linked to the grouping'),
        verbose_name=_('incident')
    )

    #: Fields to display in the model form.
    form_fields = ['grouping_name', 'grouping', 'incident', 'description']

    def __str__(self):
        """Defines string representation for a link between a grouping and an incident.

        :return: String representation of a link between a grouping and an incident.
        """
        return '{i} {a} {n} {b}'.format(
            i=_('link between'),
            a=AbstractForeignKeyValidator.stringify_foreign_key(obj=self, foreign_key='grouping'),
            n=_('and'),
            b=AbstractForeignKeyValidator.stringify_foreign_key(obj=self, foreign_key='incident')
        )

    @classmethod
    def filter_for_admin(cls, queryset, user):
        """ Filter a queryset for the admin interfaces.

        Assumes that queryset has already been filtered for direct confidentiality, i.e. whether user has access to
        each record based on the record's level of confidentiality. E.g. a confidentiable queryset of Person.

        Can be used to filter for indirect confidentiality, i..e whether user has access to each record based on other
        relevant records' levels of confidentiality. E.g. a queryset of PersonAlias linking to a confidentiality
        queryset of Person.

        :param queryset: Queryset to filter.
        :param user: User for which to filter queryset.
        :return: Filtered queryset.
        """
        return queryset.filter(
            incident__in=Incident.filter_for_admin(
                queryset=Incident.active_objects.all().filter_for_confidential_by_user(user=user),
                user=user
            )
        )

    class Meta:
        db_table = '{d}grouping_incident'.format(d=settings.DB_PREFIX)
        verbose_name = _('Link between grouping and incident')
        verbose_name_plural = _('Links between groupings and incidents')
        unique_together = ('grouping', 'incident')
        ordering = ['grouping', 'incident']<|MERGE_RESOLUTION|>--- conflicted
+++ resolved
@@ -2029,11 +2029,7 @@
         )
 
     @property
-<<<<<<< HEAD
-    def as_of_bounding_dates(self):
-=======
     def at_least_since_bounding_dates(self):
->>>>>>> 095c9a26
         """ Human-friendly version of "fuzzy" as of starting and ending dates.
 
         :return: Human-friendly version of "fuzzy" as of starting and ending dates.
@@ -2045,15 +2041,9 @@
                 return False
 
         if self.is_inactive and end_date_is_all_zeros(self):
-<<<<<<< HEAD
-            return super(PersonGrouping, self).as_of_bounding_dates + ' until unknown-end-date'
-        else:
-            return super(PersonGrouping, self).as_of_bounding_dates
-=======
             return super(PersonGrouping, self).at_least_since_bounding_dates + ' until unknown-end-date'
         else:
             return super(PersonGrouping, self).at_least_since_bounding_dates
->>>>>>> 095c9a26
 
 
     class Meta:
