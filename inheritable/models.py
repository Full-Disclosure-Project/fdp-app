from django.db import models, connection
from django.db.models import Q
from django.http import QueryDict
from django.core.exceptions import ValidationError, ImproperlyConfigured
from django.urls.exceptions import NoReverseMatch
from django.core.validators import RegexValidator
from django.conf import settings
from django.utils.translation import gettext_lazy as _
from django.utils.timezone import now
from django.utils._os import safe_join
from django.urls import reverse
from fdp.configuration.abstract.constants import CONST_AZURE_AD_PROVIDER, CONST_MAX_ATTACHMENT_FILE_BYTES, \
    CONST_MAX_PERSON_PHOTO_FILE_BYTES, CONST_SUPPORTED_ATTACHMENT_FILE_TYPES, CONST_SUPPORTED_PERSON_PHOTO_FILE_TYPES, \
    CONST_SUPPORTED_EULA_FILE_TYPES, CONST_MAX_EULA_FILE_BYTES
from datetime import date
from os import path
from cryptography.fernet import Fernet
from axes.helpers import get_client_ip_address
from io import BytesIO
from zipfile import ZipFile
from re import match as re_match
from abc import abstractmethod
from importlib import import_module
from dateparser.search import search_dates
from posixpath import normpath
from pathlib import Path
from os.path import commonprefix, realpath
from pydoc import locate
import logging

logger = logging.getLogger(__name__)

class Metable(models.Model):
    """ Base class from which all model classes inherit.

    Creates a wrapper around the Django Model class to create some shorthand for retrieving table names and
    localized verbose names.

    Attributes:
        There are no attributes.

    """
    @classmethod
    def get_db_table(cls):
        """ Retrieves the name of the database table that stores instances of the model.

        :return: Full string representing the table name, including the prefix.
        """
        meta = getattr(cls, '_meta')
        return meta.db_table

    @staticmethod
    def get_db_table_for_many_to_many(many_to_many_key):
        """ Retrieves the name of the database table that stores instances of the through model connecting two models
        through many-to-many relationship.

        :param many_to_many_key: Instance of many-to-many relationship on main model. E.g. Content.attachments.
        :return: Full string representing the table name, including the prefix.
        """
        meta = getattr(many_to_many_key.through, '_meta')
        return meta.db_table

    @staticmethod
    def get_fk_model(foreign_key):
        """ Retrieves the model to which a foreign key or one-to-one relationship links.

        :param foreign_key: Foreign key or one-to-one relationship.
        :return: Model for foreign key or one-to-one.
        """
        return foreign_key.remote_field.model

    @classmethod
    def get_verbose_name(cls):
        """ Retrieves the localized name that represents a single instance of the model.

        :return: String representing a single instance of the model.
        """
        meta = getattr(cls, '_meta')
        return meta.verbose_name

    @classmethod
    def get_verbose_name_plural(cls):
        """ Retrieves the localized name that represents plural instances of the model.

        :return: String representing plural instances of the model.
        """
        meta = getattr(cls, '_meta')
        return meta.verbose_name_plural

    class Meta:
        abstract = True


class ArchivableQuerySet(models.QuerySet):
    """ A base queryset for objects to enforce optional access to non-archived records.

    """
    def filter_for_archive(self, active_only):
        """ Filter the queryset for all records or only those that are non-archived.

        :param active_only: True if only non-archived records should be retrieved, false otherwise.
        :return: Filtered queryset.
        """
        return self.__get_archivable_queryset(qs=self, active_only=active_only)

    @staticmethod
    def __get_archivable_queryset(qs, active_only):
        """ Retrieves an record queryset filtered optionally for non-archived records (i.e. "active_only"=True).

        :param qs: Queryset that may have already been filtered.
        :param active_only: True if only non-archived records should be retrieved, false otherwise.
        :return: Record queryset filtered optionally for non-archived records.
        """
        # only retrieve active records
        if active_only:
            return qs.filter(is_archived=False)
        # retrieve all records
        else:
            return qs


class ArchivableManager(models.Manager):
    """ A manager for records that can be archived, i.e. soft-deleted.

    """
    def __init__(self, *args, **kwargs):
        """ Checks whether to retrieve only active records, or all records.

        :param args:
        :param kwargs: May include boolean "active_only" specifying whether to retrieve only active records or all
        records.
        """
        self.active_only = kwargs.pop('active_only', True)
        super(ArchivableManager, self).__init__(*args, **kwargs)

    def get_queryset(self):
        """ Retrieves either only active records, or all records for the query set.

        :return: Query set to retrieve.
        """
        return ArchivableQuerySet(self.model, using=self._db).filter_for_archive(active_only=self.active_only)


class Archivable(Metable):
    """ Base class from which all archivable classes inherit.

    Archiving provides a soft-delete alternative to permanently deleting a record, allowing the record to remain in the
    database but not be displayed in queries.

    Class is also registered with the Django-Reversion API.

    See: https://django-reversion.readthedocs.io/en/stable/api.html#registering-models

    Attributes:
        :is_archived (bool): True if record is archived, false otherwise.

    """
    is_archived = models.BooleanField(
        null=False,
        blank=False,
        default=False,
        verbose_name=_('Is archived'),
        help_text=_('Select if record is archived'),
    )

    # all records
    objects = ArchivableManager(active_only=False)
    # only active records
    active_objects = ArchivableManager(active_only=True)

    # String representation of the is archived field
    __IS_ARCHIVED_FLD = 'is_archived'

    # filter that can be included in a RAW query to limit it to only active (not archived) records.
    ACTIVE_FILTER = '"{f}" = False'.format(f=__IS_ARCHIVED_FLD)

    @classmethod
    def get_active_filter(cls, prefix='', separator='__'):
        """ Retrieves a filter that can be applied to a query set to limit it to only active (not archived) records.

        :param prefix: Prefix that may define a hierarchy of objects, each to be filtered for active only.
        :param separator: Characters separating the different objects in the hierarchy.

        :return: A dictionary representation of the filter.
        """
        # if prefix ends with the separator, then remove it (will be re-added later)
        if prefix.endswith(separator):
            prefix = prefix[:-len(separator)]
        # create the hierarchy of objects to apply the active only filter to
        hierarchy = prefix.split(separator)
        active_filter = {}
        # add an active filter for each object in the hierarchy
        obj_prefix = ''
        for obj in hierarchy:
            active_filter[
                '{p}{s1}{o}{s2}{a}'.format(
                    p=obj_prefix,
                    s1='' if not obj_prefix else separator,
                    o=obj,
                    s2=separator,
                    a=cls.__IS_ARCHIVED_FLD
                )
            ] = False
            obj_prefix = '{p}{s}{o}'.format(p=obj_prefix, s='' if not obj_prefix else separator, o=obj)
        return active_filter

    @classmethod
    @abstractmethod
    def filter_for_admin(cls, queryset, user):
        """ Filter a queryset for the admin interfaces.

        Assumes that queryset has already been filtered for direct confidentiality, i.e. whether user has access to
        each record based on the record's level of confidentiality. E.g. a confidentiable queryset of Person.

        Can be used to filter for indirect confidentiality, i..e whether user has access to each record based on other
        relevant records' levels of confidentiality. E.g. a queryset of PersonAlias linking to a confidentiality
        queryset of Person.

        :param queryset: Queryset to filter.
        :param user: User for which to filter queryset.
        :return: Filtered queryset.
        """
        pass

    class Meta:
        abstract = True


class ArchivableSearchCategory(Archivable):
    """ An archivable model that is used to categorize some search criteria.

    An example is title, which is may appear in search criteria when identifying officers.

    """
    @classmethod
    def get_as_list(cls, fields):
        """ Retrieves all active records for a model in list format, to easily check entered search criteria against
        them.

        :param fields: A list of fields to include in the dictionary representing a record. The primary key will be
        included by default, and so should be omitted from the list of fields.

        :return: A list of dictionaries containing each record's properties.
        """
        return list(cls.active_objects.all().only('pk', *fields))

    @classmethod
    def filter_for_admin(cls, queryset, user):
        """ Filter a queryset for the admin interfaces.

        Assumes that queryset has already been filtered for direct confidentiality, i.e. whether user has access to
        each record based on the record's level of confidentiality. E.g. a confidentiable queryset of Person.

        Can be used to filter for indirect confidentiality, i..e whether user has access to each record based on other
        relevant records' levels of confidentiality. E.g. a queryset of PersonAlias linking to a confidentiality
        queryset of Person.

        :param queryset: Queryset to filter.
        :param user: User for which to filter queryset.
        :return: Filtered queryset.
        """
        raise Exception(_('All classes that inherit from ArchivableSearchCategory should implement filter_for_admin'))

    class Meta:
        abstract = True


class ConfidentiableQuerySet(ArchivableQuerySet):
    """ A base queryset for objects such as incidents and contents to enforce optional access restrictions for a FDP
    organization, for administrators and/or users belonging to the host organization.

    """
    def filter_for_confidential_by_user(self, user):
        """ Filter the queryset for a particular user with a particular set of permissions.

        :param user: User for which to filter the queryset.
        :return: Filtered queryset.
        """
        return self.__get_confidentiable_queryset(
            qs=self,
            is_host=user.is_host or user.is_superuser,
            is_admin=user.is_administrator or user.is_superuser,
            fdp_organization_id=user.fdp_organization_id
        )

    def filter_for_confidential_directly(self, is_host, is_admin, fdp_organization_id):
        """ Filter the queryset directly.

        :param is_host: True if user requesting records belongs to the host organization, false otherwise.
        :param is_admin: True if user requesting records is an administrator, false otherwise.
        :param fdp_organization_id: The ID of the FDP organization to which user requesting data belongs.
        :return: Record queryset filtered directly.
        """
        return self.__get_confidentiable_queryset(
            qs=self, is_host=is_host, is_admin=is_admin, fdp_organization_id=fdp_organization_id
        )

    @staticmethod
    def __get_confidentiable_queryset(qs, is_host, is_admin, fdp_organization_id):
        """ Retrieves a record queryset filtered optionally for users belonging to the host organization
        (i.e. "is_host"), for administrators (i.e. "is_admin"), and/or for a particular FDP organization
        (i.e. fdp_organization_id = ...).

        If changing the logic below, ensure that Confidentiable.get_confidential_filter(...) is synchronized.

        :param qs: Queryset that may have already been filtered.
        :param is_host: True if user requesting records belongs to the host organization, false otherwise.
        :param is_admin: True if user requesting records is an administrator, false otherwise.
        :param fdp_organization_id: The ID of the FDP organization to which user requesting data belongs.
        :return: Record queryset filtered by context.
        """
        # If changing the logic below, ensure that Confidentiable.get_confidential_filter(...) is synchronized.
        # User is an administrator and belongs to the host organization, then we don't need additional filtering
        if is_host and is_admin:
            return qs
        # User is not an administrator and belongs to the host organization, so show all non-admin data
        elif is_host and not is_admin:
            # host staff member (non-admin) has no specified organization
            if fdp_organization_id is None:
                return qs.filter(for_admin_only=False, fdp_organizations__id__isnull=True)
            # host staff member (non-admin) has an organization specified
            else:
                return qs.filter(
                    Q(for_admin_only=False, fdp_organizations__id__isnull=True) |
                    Q(for_admin_only=False, fdp_organizations__id=fdp_organization_id)
                )
        # User is an administrator, does not belong to the host organization, and we don't know where they belong
        elif (not is_host) and is_admin and (fdp_organization_id is None):
            return qs.filter(fdp_organizations__id__isnull=True, for_host_only=False)
        # User is not an administrator, does not belong to the host organization, and we don't know where they belong
        elif (not is_host) and (not is_admin) and (fdp_organization_id is None):
            return qs.filter(fdp_organizations__id__isnull=True, for_host_only=False, for_admin_only=False)
        # User is an administrator, does not belong to the host organization, and belongs to a FDP organization
        elif (not is_host) and is_admin and (fdp_organization_id is not None):
            return qs.filter(
                Q(fdp_organizations__id__isnull=True, for_host_only=False) |
                Q(fdp_organizations__id=fdp_organization_id, for_host_only=False)
            )
        # User is not an administrator, does not belong to the host organization, and belongs to a FDP organization
        elif (not is_host) and (not is_admin) and (fdp_organization_id is not None):
            return qs.filter(
                Q(fdp_organizations__id__isnull=True, for_host_only=False, for_admin_only=False) |
                Q(fdp_organizations__id=fdp_organization_id, for_host_only=False, for_admin_only=False)
            )
        # there was an invalid configuration of the properties
        else:
            raise ImproperlyConfigured(_('Record query set is not filtered correctly for confidentiality'))


class ConfidentiableManager(ArchivableManager):
    """ A manager for objects such as incidents and contents to enforce optional access restrictions for a FDP
    organization, for administrators and/or for users belonging to the host organization.

    """
    use_for_related_fields = True

    def __init__(self, *args, **kwargs):
        """ Checks whether to apply any filtering when retrieving confidential and other restricted records.

        :param args:
        :param kwargs: May include whether the user requesting data belongs to the host organization (i.e. "is_host"),
        whether the user is an administrator (i.e. "is_admin"), and/or the ID of the FDP organization
        (i.e. "fdp_organization_id") for which confidential records can be retrieved.
        """
        is_host_key = 'is_host'
        is_admin_key = 'is_admin'
        fdp_organization_key = 'fdp_organization_id'
        # requesting an unfiltered queryset through the back-end (i.e. through admin)
        if is_host_key not in kwargs and is_admin_key not in kwargs and fdp_organization_key not in kwargs:
            self.is_host = True
            self.fdp_organization_id = None
            self.is_admin = True
        # filtered through FDP code
        else:
            self.is_host = kwargs.pop(is_host_key, False)
            self.fdp_organization_id = kwargs.pop(fdp_organization_key, None)
            self.is_admin = kwargs.pop(is_admin_key, False)
        super(ConfidentiableManager, self).__init__(*args, **kwargs)

    def get_queryset(self):
        """ Retrieves:
             - filtered confidential records for users belonging to the host organization (is_host = True)
             - filtered confidential records for a particular FDP organization (i.e. fdp_organization_id = ...)
             - filtered administrator only records (i.e. is_admin = True)
             - generally available records.

        :return: Query set to retrieve.
        """
        return ConfidentiableQuerySet(self.model, using=self._db).filter_for_archive(
            active_only=self.active_only
        ).filter_for_confidential_directly(
            is_host=self.is_host, is_admin=self.is_admin, fdp_organization_id=self.fdp_organization_id
        )

    def get_queryset_for_user(self, user):
        """ Retrieves a queryset that is filtered for a particular user.

        :param user: User whose permissions will determine the queryset that can be retrieved.
        :return: Filtered queryset.
        """
        return self.get_queryset().filter_for_confidential_by_user(user=user)


class Confidentiable(Archivable):
    """ Base class from which all classes inherit if they wish to declare records confidential.

    Confidential records can only be accessed by specified FDP organizations, and optionally, only by their
    administrators.

    Attributes:
        :for_admin_only (bool): True if only administrators from the selected FDP organizations can access record.
        :for_host_only (bool): True if only users belonging to the host organization can access record.

    Note:
        On all inheriting classes, must specify attribute: fdp_organizations = models.ManyToManyField(...)

    """
    for_admin_only = models.BooleanField(
        null=False,
        blank=False,
        default=False,
        help_text=_('Select if only administrators for the specified organizations can access.'),
        verbose_name=_('admin only')
    )

    for_host_only = models.BooleanField(
        null=False,
        blank=False,
        default=False,
        help_text=_('Select if only users belonging to the host organization can access. When combined with \'admin '
                    'only\', then only host administrators can access.'),
        verbose_name=_('host only')
    )

    #: Fields to display in model form
    confidentiable_form_fields = ['for_host_only', 'for_admin_only', 'fdp_organizations']

    def __all_fdp_organizations(self):
        """ Retrieve a comma separated list of all FDP organizations that can access record.

        :return: Comma separated list of all FDP organizations.
        """
        fdp_organizations = getattr(self, 'fdp_organizations')
        return _('No restriction') if not fdp_organizations.all().exists() \
            else ', '.join([s.__str__() for s in fdp_organizations.all()])

    @property
    def all_fdp_organizations(self):
        """ Retrieve a comma separated list of all FDP organizations that can access record.

        :return: Comma separated list of all FDP organizations.
        """
        return self.__all_fdp_organizations()

    # all records
    objects = ConfidentiableManager(active_only=False, is_admin=True, is_host=True, fdp_organization_id=None)

    # only active records
    active_objects = ConfidentiableManager(active_only=True, is_admin=True, is_host=True, fdp_organization_id=None)

    # only unrestricted records
    unrestricted_objects = ConfidentiableManager(
        active_only=True, is_admin=False, is_host=False, fdp_organization_id=None
    )

    # String representation of the for admin only field
    __FOR_ADMIN_ONLY_FLD = 'for_admin_only'

    # String representation of the for host only field
    __FOR_HOST_ONLY_FLD = 'for_host_only'

    @classmethod
    def get_confidential_filter(cls, user, org_table, unique_alias, org_obj_col, obj_col, org_org_col, prefix=None):
        """ Retrieves a filter that can be applied to a query set to limit it to only the confidentiable records that
        can be accessed by a user.

        If changing this, ensure that ConfidentiableQuerySet.__get_confidentiable_queryset(...) is also synchronized.

        :param user: User for which records will be filtered.
        :param org_table: Name of table linking main object table with the organization table,
        e.g. "fdp_case_content_identifier_fdp_organization".
        :param unique_alias: Unique alias that will be given to the org_table, e.g. ZCCIO.
        :param org_obj_col: Column storing main object record ID in org_table, e.g. casecontentidentifier_id.
        :param obj_col: Column storing primary key in main object table, e.g. id.
        :param org_org_col: Column storing organization ID in org_table, e.g. fdporganization_id.
        :param prefix: Alias for or full name of the main object table, e.g. "fdp_case_content_identifier".
        :return: String of raw SQL that will filter a queryset by confidentiality.
        """
        # If changing this, ensure that ConfidentiableQuerySet.__get_confidentiable_queryset(...) is also synchronized.
        prefix = '' if not prefix else '"{p}".'.format(p=prefix)
        is_host = user.is_host or user.is_superuser
        is_admin = user.is_administrator or user.is_superuser
        fdp_organization_id = user.fdp_organization_id
        # User is an administrator and belongs to the host organization, then we don't need additional filtering
        if is_host and is_admin:
            return 'True = True'
        # User is not an administrator and belongs to the host organization, so show all non-admin data
        elif is_host and not is_admin:
            # host staff member (non-admin) has no specified organization
            if fdp_organization_id is None:
                return """
                (                     
                    {p}"{for_admin_only}" = False
                    AND NOT EXISTS (
                        SELECT 'X' FROM "{org_table}" AS {unique_alias}
                        WHERE {unique_alias}."{org_obj_col}" = {p}"{obj_col}"  
                    )
                )                
                """.format(
                    p=prefix,
                    for_admin_only=cls.__FOR_ADMIN_ONLY_FLD,
                    org_table=org_table,
                    unique_alias=unique_alias,
                    org_obj_col=org_obj_col,
                    obj_col=obj_col
                )
            # host staff member (non-admin) has an organization specified
            else:
                return """
                    (
                        (
                            {p}"{for_admin_only}" = False
                            AND NOT EXISTS (
                                SELECT 'X' FROM "{org_table}" AS {unique_alias}
                                WHERE {unique_alias}."{org_obj_col}" = {p}"{obj_col}"  
                            )
                        )
                    OR
                        (
                            {p}"{for_admin_only}" = False
                            AND EXISTS (
                                SELECT 'X' FROM "{org_table}" AS {unique_alias}
                                WHERE {unique_alias}."{org_obj_col}" = {p}"{obj_col}"
                                AND {unique_alias}."{org_org_col}" = {org_id}  
                            )                    
                        )
                    )
                """.format(
                    p=prefix,
                    for_admin_only=cls.__FOR_ADMIN_ONLY_FLD,
                    org_table=org_table,
                    unique_alias=unique_alias,
                    org_obj_col=org_obj_col,
                    obj_col=obj_col,
                    org_org_col=org_org_col,
                    org_id=fdp_organization_id
                )
        # User is an administrator, does not belong to the host organization, and we don't know where they belong
        elif (not is_host) and is_admin and (fdp_organization_id is None):
            return """
                (
                    {p}"{for_host_only}" = False AND NOT EXISTS (
                        SELECT 'X' FROM "{org_table}" AS {unique_alias}
                        WHERE {unique_alias}."{org_obj_col}" = {p}"{obj_col}"  
                    )
                )
            """.format(
                p=prefix,
                for_host_only=cls.__FOR_HOST_ONLY_FLD,
                org_table=org_table,
                unique_alias=unique_alias,
                org_obj_col=org_obj_col,
                obj_col=obj_col
            )
        # User is not an administrator, does not belong to the host organization, and we don't know where they belong
        elif (not is_host) and (not is_admin) and (fdp_organization_id is None):
            return """
                (
                    {p}"{for_host_only}" = False 
                    AND {p}"{for_admin_only}" = False
                    AND NOT EXISTS (
                        SELECT 'X' FROM "{org_table}" AS {unique_alias}
                        WHERE {unique_alias}."{org_obj_col}" = {p}"{obj_col}"  
                    )
                )
            """.format(
                p=prefix,
                for_host_only=cls.__FOR_HOST_ONLY_FLD,
                for_admin_only=cls.__FOR_ADMIN_ONLY_FLD,
                org_table=org_table,
                unique_alias=unique_alias,
                org_obj_col=org_obj_col,
                obj_col=obj_col
            )
        # User is an administrator, does not belong to the host organization, and belongs to a FDP organization
        elif (not is_host) and is_admin and (fdp_organization_id is not None):
            return """
                (
                    (
                        {p}"{for_host_only}" = False 
                        AND NOT EXISTS (
                            SELECT 'X' FROM "{org_table}" AS {unique_alias}
                            WHERE {unique_alias}."{org_obj_col}" = {p}"{obj_col}"  
                        )
                    )
                OR
                    (
                        {p}"{for_host_only}" = False 
                        AND EXISTS (
                            SELECT 'X' FROM "{org_table}" AS {unique_alias}
                            WHERE {unique_alias}."{org_obj_col}" = {p}"{obj_col}"
                            AND {unique_alias}."{org_org_col}" = {org_id}  
                        )                    
                    )
                )
            """.format(
                p=prefix,
                for_host_only=cls.__FOR_HOST_ONLY_FLD,
                for_admin_only=cls.__FOR_ADMIN_ONLY_FLD,
                org_table=org_table,
                unique_alias=unique_alias,
                org_obj_col=org_obj_col,
                obj_col=obj_col,
                org_org_col=org_org_col,
                org_id=fdp_organization_id
            )
        # User is not an administrator, does not belong to the host organization, and belongs to a FDP organization
        elif (not is_host) and (not is_admin) and (fdp_organization_id is not None):
            return """
                (
                    (
                        {p}"{for_host_only}" = False 
                        AND {p}"{for_admin_only}" = False
                        AND NOT EXISTS (
                            SELECT 'X' FROM "{org_table}" AS {unique_alias}
                            WHERE {unique_alias}."{org_obj_col}" = {p}"{obj_col}"  
                        )
                    )
                OR
                    (
                        {p}"{for_host_only}" = False
                        AND {p}"{for_admin_only}" = False
                        AND EXISTS (
                            SELECT 'X' FROM "{org_table}" AS {unique_alias}
                            WHERE {unique_alias}."{org_obj_col}" = {p}"{obj_col}"
                            AND {unique_alias}."{org_org_col}" = {org_id}  
                        )                    
                    )
                )
            """.format(
                p=prefix,
                for_host_only=cls.__FOR_HOST_ONLY_FLD,
                for_admin_only=cls.__FOR_ADMIN_ONLY_FLD,
                org_table=org_table,
                unique_alias=unique_alias,
                org_obj_col=org_obj_col,
                obj_col=obj_col,
                org_org_col=org_org_col,
                org_id=fdp_organization_id
            )
        # there was an invalid configuration of the properties
        else:
            raise ImproperlyConfigured(_('Confidential filter incorrectly configured'))

    @classmethod
    def filter_for_admin(cls, queryset, user):
        """ Filter a queryset for the admin interfaces.

        Assumes that queryset has already been filtered for direct confidentiality, i.e. whether user has access to
        each record based on the record's level of confidentiality. E.g. a confidentiable queryset of Person.

        Can be used to filter for indirect confidentiality, i..e whether user has access to each record based on other
        relevant records' levels of confidentiality. E.g. a queryset of PersonAlias linking to a confidentiality
        queryset of Person.

        :param queryset: Queryset to filter.
        :param user: User for which to filter queryset.
        :return: Filtered queryset.
        """
        raise Exception(_('All classes that inherit from Confidentiable should implement filter_for_admin'))

    class Meta:
        abstract = True


class Linkable(models.Model):
    """ Base class from which all linkable classes inherit.

    Can be used to help define the accuracy of a link between two models, such as for PersonIncident
    and ContentPerson.

    Attributes:
        :is_guess (bool): True if link is a guess, false otherwise.

    """
    is_guess = models.BooleanField(
        null=False,
        blank=False,
        default=False,
        verbose_name=_('Is this a guess'),
        help_text=_('Select if link is a guess')
    )

    class Meta:
        abstract = True


class Descriptable(models.Model):
    """ Base class from which all descriptable classes inherit.

    Descriptions are verbose user-friendly narratives about a person, incident or person grouping.

    Attributes:
        :description (str): Verbose user-friendly narrative.

    Attributes:
        :truncated_description (str): Truncated version of the verbose user-friendly narrative.

    """
    description = models.TextField(
        null=False,
        blank=True,
        verbose_name=_('Description'),
        help_text=_('Verbose, user-friendly narrative'),
    )

    def __get_truncated_description(self):
        """ Retrieve the truncated description ending with a suffix (e.g. "...").

        :return: Truncated description.
        """
        return AbstractStringValidator.truncate_description(description=self.description)

    @property
    def truncated_description(self):
        """ Truncated description ending with a suffix (e.g. "...").

        :return: Truncated description.
        """
        return self.__get_truncated_description()

    class Meta:
        abstract = True


class AbstractDateValidator(models.Model):
    """ An abstract definition of constants and methods used to validate dates.

    Attributes:
        There are no attributes.

    """
    # Maximum value that can be inserted into the year field
    MAX_YEAR = 2050

    # Minimum value that can be inserted into the year field, excluding 0
    MIN_YEAR = 1900

    # Maximum value that can be inserted into the month field
    MAX_MONTH = 12

    # Minimum value that can be inserted into the month field, excluding 0
    MIN_MONTH = 1

    # Maximum value that can be inserted into the day field
    MAX_DAY = 31

    # Minimum value that can be inserted into the day field, excluding 0
    MIN_DAY = 1

    # Value used to represent unknown components of the date, e.g. if the day is not known, then 2005-12-0
    UNKNOWN_DATE = 0

    # Localized text indicating that something occurred on a specific date, e.g. On January 1, 2000
    ON_DATE = _('on')

    # Localized text indicating that something started on a specific date, e.g. From January 1, 2000
    FROM_DATE = _('from')

    # Localized text indicating that something had started at least by a specific date, e.g. As of January 1, 2000
    AT_LEAST_SINCE_DATE = _('at least since')

    # Localized text indicating that something ended on a specific date, e.g. Until January 1, 2000
    UNTIL_DATE = _('until')

    # Localized text indicating that something occurred during a period of time, e.g. During 2018, e.g. During 2018-02
    DURING_DATE = _('during')

    @staticmethod
    def validate_year(value):
        """ Verify that the year input by the user is within the expected range.

        :param value: Year input by user that should be verified.
        :return: Nothing
        """
        if not str(value).isdigit() or value > AbstractDateValidator.MAX_YEAR or (
            value < AbstractDateValidator.MIN_YEAR and value != AbstractDateValidator.UNKNOWN_DATE
        ):
            raise ValidationError(
                _('%(v)s is not a valid year; please enter a value between {s} and {e}, or use {u} if unknown'),
                params={
                    'v': value, 's': AbstractDateValidator.MIN_YEAR,
                    'e': AbstractDateValidator.MAX_YEAR,
                    'u': AbstractDateValidator.UNKNOWN_DATE
                }
            )

    @staticmethod
    def validate_month(value):
        """ Verify that the month input by the user is within the expected range.

        :param value: Month input by user that should be verified.
        :return: Nothing
        """
        if not str(value).isdigit() or value > AbstractDateValidator.MAX_MONTH or (
            value < AbstractDateValidator.MIN_MONTH and value != AbstractDateValidator.UNKNOWN_DATE
        ):
            raise ValidationError(
                _('%(v)s is not a valid month; please enter a value between {s} and {e}, or use {u} if unknown'),
                params={
                    'v': value, 's': AbstractDateValidator.MIN_MONTH,
                    'e': AbstractDateValidator.MAX_MONTH,
                    'u': AbstractDateValidator.UNKNOWN_DATE
                }
            )

    @staticmethod
    def validate_day(value):
        """ Verify that the day input by the user is within the expected range.

        :param value: Day input by user that should be verified.
        :return: Nothing
        """
        if not str(value).isdigit() or value > AbstractDateValidator.MAX_DAY or (
            value < AbstractDateValidator.MIN_DAY and value != AbstractDateValidator.UNKNOWN_DATE
        ):
            raise ValidationError(
                _('%(v)s is not a valid day; please enter a value between {s} and {e}, or use {u} if unknown'),
                params={
                    'v': value, 's': AbstractDateValidator.MIN_DAY,
                    'e': AbstractDateValidator.MAX_DAY,
                    'u': AbstractDateValidator.UNKNOWN_DATE
                }
            )

    @classmethod
    def get_display_text_from_date(cls, year, month, day, prefix=''):
        """ Retrieve the human-friendly display version of a single fuzzy date (i.e. On MM/DD/YYYY).

        :param year: Year component for the fuzzy date, 0 if unknown.
        :param month: Month component for the fuzzy date, 0 if unknown.
        :param day: Day component for the fuzzy date, 0 if unknown.
        :param prefix: Localized prefix to prepend to date, e.g. "On MM/DD/YYYY", "From MM/DD/YYYY", etc.
        :return: A single fuzzy date in human-friendly display form.
        """
        # parameters passed to strftime
        y = '%Y'
        m = '%m'
        d = '%d'
        s = '/'
        # all components known
        if not (year == cls.UNKNOWN_DATE or month == cls.UNKNOWN_DATE or day == cls.UNKNOWN_DATE):
            date_str = date(year, month, day).strftime('{m}{s}{d}{s}{y}'.format(d=d, m=m, y=y, s=s))
        # all components unknown
        elif year == cls.UNKNOWN_DATE and month == cls.UNKNOWN_DATE and day == cls.UNKNOWN_DATE:
            return ''
        # some components missing
        else:
            def_year = 2000
            def_month = 1
            def_day = 1
            year_str = '' if year == cls.UNKNOWN_DATE else '{y}{s}'.format(
                s=s, y=date(year, def_month, def_day).strftime(y)
            )
            month_str = '' if month == cls.UNKNOWN_DATE else '{m}{s}'.format(
                s=s, m=date(def_year, month, def_day).strftime(m)
            )
            day_str = '' if day == cls.UNKNOWN_DATE else '{d}{s}'.format(
                s=s, d=date(def_year, def_month, day).strftime(d)
            )
            date_str = '{m}{d}{y}'.format(
                d=day_str, m=month_str, y=year_str
            ).strip().rstrip(s)
        # prepend "on"/"from"/"until" to date
        return '{o}{d}'.format(o='{p} '.format(p=prefix) if prefix else '', d=date_str)

    @classmethod
    def get_display_text_from_dates(cls, start_year, start_month, start_day, end_year, end_month, end_day, is_at_least_since):
        """ Retrieve the human-friendly display version of two fuzzy dates (i.e. From MM/DD/YYYY until MM/DD/YYYY).

        :param start_year: Year component for the starting fuzzy date, 0 if unknown.
        :param start_month: Month component for the starting fuzzy date, 0 if unknown.
        :param start_day: Day component for the starting fuzzy date, 0 if unknown.
        :param end_year: Year component for the ending fuzzy date, 0 if unknown.
        :param end_month: Month component for the ending fuzzy date, 0 if unknown.
        :param end_day: Day component for the ending fuzzy date, 0 if unknown.
        :param is_at_least_since: True if start date is as of, false if start date is exact.
        :return: A single fuzzy date in human-friendly display form.
        """
        from_str = cls.AT_LEAST_SINCE_DATE if is_at_least_since else cls.FROM_DATE
        # parameters passed to strftime
        y = '%Y'
        m = '%m'
        d = '%d'
        s = '/'
        # if all components are the same
        if start_year == end_year and start_month == end_month and start_day == end_day:
            # During 2018 or during 2018-09
            if (start_year != cls.UNKNOWN_DATE or start_month != cls.UNKNOWN_DATE) and start_day == cls.UNKNOWN_DATE:
                return cls.get_display_text_from_date(
                    year=start_year, month=start_month, day=start_day, prefix=cls.DURING_DATE
                )
            # On 2018-03-23
            else:
                return cls.get_display_text_from_date(
                    year=start_year, month=start_month, day=start_day, prefix=cls.ON_DATE
                )
        # if starting components are all unknown
        elif start_year == cls.UNKNOWN_DATE and start_month == cls.UNKNOWN_DATE and start_day == cls.UNKNOWN_DATE:
            return cls.get_display_text_from_date(year=end_year, month=end_month, day=end_day, prefix=cls.UNTIL_DATE)
        # if ending components are all unknown
        elif end_year == cls.UNKNOWN_DATE and end_month == cls.UNKNOWN_DATE and end_day == cls.UNKNOWN_DATE:
            return cls.get_display_text_from_date(year=start_year, month=start_month, day=start_day, prefix=from_str)
        # starting components are different than ending components, but both have known components
        else:
            def_year = 2000
            def_month = 1
            def_day = 1
            # starting date
            start_year_str = '' if start_year == cls.UNKNOWN_DATE \
                else '{y}{s}'.format(s=s, y=date(start_year, def_month, def_day).strftime(y))
            start_month_str = '' if start_month == cls.UNKNOWN_DATE \
                else '{m}{s}'.format(s=s, m=date(def_year, start_month, def_day).strftime(m))
            start_day_str = '' if start_day == cls.UNKNOWN_DATE \
                else '{d}{s}'.format(s=s, d=date(def_year, def_month, start_day).strftime(d))
            start_date = '{m}{d}{y}'.format(d=start_day_str, m=start_month_str, y=start_year_str).strip().rstrip(s)
            # ending date
            end_year_str = '' if end_year == cls.UNKNOWN_DATE \
                else '{y}{s}'.format(s=s, y=date(end_year, def_month, def_day).strftime(y))
            end_month_str = '' if end_month == cls.UNKNOWN_DATE \
                else '{m}{s}'.format(s=s, m=date(def_year, end_month, def_day).strftime(m))
            end_day_str = '' if end_day == cls.UNKNOWN_DATE \
                else '{d}{s}'.format(s=s, d=date(def_year, def_month, end_day).strftime(d))
            end_date = '{m}{d}{y}'.format(d=end_day_str, m=end_month_str, y=end_year_str).strip().rstrip(s)
            # prepend "from"/"as of" and append "until" to date
            return '{f} {s} {u} {e}'.format(f=from_str, s=start_date, u=cls.UNTIL_DATE, e=end_date)

    @staticmethod
    def split_single_date_into_date_range(date_val):
        """ Splits a single date into a date range, i.e. start and end date.

        :param date_val: Single date value that should be split into a date range, i.e. start and end date.
        :return: A pair of dates: start date, end date. Will return None if single date is not defined.
        """
        if not date_val:
            return None
        else:
            return date_val, date_val

    @staticmethod
    def combine_date_range_into_single_date(start_date, end_date):
        """ Combines a date range, i.e. start and end date, into a single date.

        :param start_date: Starting date in date range.
        :param end_date: Ending date in date range.
        :return: A single date, or None if starting date and ending date in date ranges are not the same.
        """
        # both dates in date range are defined and are the same
        if start_date and end_date and start_date == end_date:
            return start_date
        # only start date is defined
        elif start_date and not end_date:
            return start_date
        # only end date is defined
        elif end_date and not start_date:
            return end_date
        # otherwise
        else:
            return None

    class Meta:
        abstract = True


class AbstractStringValidator(models.Model):
    """ An abstract definition of constants and methods used to validate strings.

    Attributes:
        There are no attributes.

    """
    # Maximum length of string (truncated description) used to represent a verbose description
    MAX_TRUNCATED_LENGTH = 200

    # Maximum number of words that can be combined into different permutations
    MAX_COMBO_WORDS = 20

    # Maximum number of different permutations that can be crated from words
    MAX_COMBINATIONS = 30

    # Characters to place after truncated description, indicating that the description has been truncated
    SUFFIX = _('...')

    # Length of characters placed after truncated description
    __suffix_length = len(SUFFIX)

    # Length of truncated description, excluding characters placed at the end as a suffix
    __truncated_length = MAX_TRUNCATED_LENGTH - __suffix_length

    @classmethod
    def truncate_description(cls, description):
        """ Truncate a verbose description.

        :param description: Description to truncate.
        :return: Truncated description
        """
        return '{u}'.format(u=settings.UNKNOWN) if not description else (
            '{a}{b}'.format(a=description[:cls.__truncated_length], b=cls.SUFFIX)
            if len(str(description)) > cls.MAX_TRUNCATED_LENGTH else description
        )

    class Meta:
        abstract = True


class AbstractPhoneValidator(models.Model):
    """ An abstract definition for storing phone numbers.

    Attributes:
        There are no attributes.

    """
    phone_validator = RegexValidator(
        regex=r'^\d{10}$',
        message=_('Phone number should contain only numbers and should be 10 characters long, e.g. 0123456789.')
    )

    max_length = 10

    class Meta:
        abstract = True


class AbstractForeignKeyValidator(models.Model):
    """ An abstract definition of constants and methods used to validate foreign keys.

    Attributes:
        There are no attributes.

    """
    @staticmethod
    def stringify_foreign_key(obj, foreign_key, unknown=settings.UNKNOWN):
        """ Creates a string version of the foreign key for an object.

        :param obj: Object whose foreign key should be stringified.
        :param foreign_key: Foreign key that should be stringified.
        :param unknown: Localized text used to represent an unknown value.
        :return: String versoin of the foreign key for the object.
        """
        return '{u}'.format(u=unknown) \
            if not hasattr(obj, foreign_key) or getattr(obj, foreign_key) is None \
            else getattr(obj, foreign_key).__str__()

    class Meta:
        abstract = True


class AbstractFileValidator(models.Model):
    """ An abstract definition of constants and methods used to validate user-uploaded files.

    Attributes:
        There are no attributes.

    """
    # Maximum length for the VARCHAR(...) file field storing the attachment path and filename
    MAX_ATTACHMENT_FILE_LEN = settings.MAX_NAME_LEN

    # Maximum length for the VARCHAR(...) file field storing the EULA path and filename
    MAX_EULA_FILE_LEN = settings.MAX_NAME_LEN

    @staticmethod
    def get_megabytes_from_bytes(num_of_bytes):
        """ Converts bytes into megabytes.

        :param num_of_bytes: Number of bytes to convert to megabytes.
        :return: Number of megabytes.
        """
        return int(num_of_bytes / 1048576)

    @staticmethod
    def get_file_extension(file_path):
        """ Retrieves the file extension, without the preceding dot, for a file path.

        :param file_path: File path for which to retrieve file extension.
        :return: File extension, or blank if not relevant.
        """
        if file_path:
            file_name, extension = path.splitext(file_path)
            extension = extension.lower().lstrip('.')
        else:
            extension = ''
        return extension

    @staticmethod
    def get_file_name(file_path):
        """ Retrieves the file name, without the base url, for a file path.

        :param file_path: File path for which to retrieve file name.
        :return: File name, or blank if not relevant
        """
        file_name = path.basename(file_path) if file_path else ''
        return file_name

    @staticmethod
    def validate_eula_file_extension(value):
        """ Checks that a user uploaded EULA file extension is one that is supported by the system.

        :param value: User uploaded EULA file whose extension should be checked.
        :return: Nothing.
        """
        file_name, extension = path.splitext(value.name)
        extension = extension.lower()
        if extension not in ['.{x}'.format(x=x[1]) for x in AbstractConfiguration.supported_eula_file_types()]:
            raise ValidationError(_('%(file)s is not a supported file type'), params={'file': value.name})

    @staticmethod
    def validate_eula_file_size(value):
        """ Checks that a user uploaded EULA file size does not exceed allowable maximum.

        :param value: User uploaded EULA file whose size should be checked.
        :return: Nothing.
        """
        max_size = AbstractConfiguration.max_eula_file_bytes()
        if value.size > max_size:
            raise ValidationError(
                _('%(file)s is %(size)s bytes exceeding the maximum allowable size of %(max)s bytes'),
                params={'file': value.name, 'size': value.size, 'max': max_size}
            )

    @staticmethod
    def validate_attachment_file_extension(value):
        """ Checks that a user uploaded attachment file extension is one that is supported by the system.

        :param value: User uploaded attachment file whose extension should be checked.
        :return: Nothing.
        """
        file_name, extension = path.splitext(value.name)
        extension = extension.lower()
        if extension not in ['.{x}'.format(x=x[1]) for x in AbstractConfiguration.supported_attachment_file_types()]:
            raise ValidationError(_('%(file)s is not a supported file type'), params={'file': value.name})

    @staticmethod
    def validate_attachment_file_size(value):
        """ Checks that a user uploaded attachment file size does not exceed allowable maximum.

        :param value: User uploaded attachment file whose size should be checked.
        :return: Nothing.
        """
        max_size = AbstractConfiguration.max_attachment_file_bytes()
        if value.size > max_size:
            raise ValidationError(
                _('%(file)s is %(size)s bytes exceeding the maximum allowable size of %(max)s bytes'),
                params={'file': value.name, 'size': value.size, 'max': max_size}
            )

    @staticmethod
    def validate_photo_file_extension(value):
        """ Checks that a user uploaded photo file extension is one that is supported by the system.

        :param value: User uploaded photo file whose extension should be checked.
        :return: Nothing.
        """
        file_name, extension = path.splitext(value.name)
        extension = extension.lower()
        if extension not in ['.{x}'.format(x=x[1]) for x in AbstractConfiguration.supported_person_photo_file_types()]:
            raise ValidationError(_('%(file)s is not a supported file type'), params={'file': value.name})

    @staticmethod
    def validate_photo_file_size(value):
        """ Checks that a user uploaded photo file size does not exceed allowable maximum.

        :param value: User uploaded photo file whose size should be checked.
        :return: Nothing.
        """
        max_size = AbstractConfiguration.max_person_photo_file_bytes()
        if value.size > max_size:
            raise ValidationError(
                _('%(file)s is %(size)s bytes exceeding the maximum allowable size of %(max)s bytes'),
                params={'file': value.name, 'size': value.size, 'max': max_size}
            )

    @staticmethod
    def zip_files(files_to_zip):
        """ Create ZIP archive for a list of files.

        :param files_to_zip: List of files to include in the ZIP archive.
        :return: Bytes representing ZIP archive.
        """
        # if there are no files to ZIP, then stop
        if not files_to_zip:
            raise Exception(_('There are no files to zip'))
        # stream to hold ZIP archive
        with BytesIO() as bytes_io:
            # create ZIP archive
            with ZipFile(bytes_io, mode='w') as zip_file:
                # cycle through each file to zip
                for file_to_zip in files_to_zip:
                    # open file
                    with file_to_zip.file.open() as f:
                        # read the file contents
                        zip_file.writestr(path.basename(file_to_zip.name), f.read())
            bytes_io.seek(0)
            zip_bytes = bytes_io.read()
        return zip_bytes

    @staticmethod
    def join_relative_and_root_paths(relative_path, root_path):
        """ Joins a relative path with the root path.

        :param relative_path: Relative path that will be joined to the root path.
        :param root_path: Root path that will be joined to the relative path.
        :return: Full path containing both root and relative paths.
        """
        normalized_relative_path = normpath(str(relative_path)).lstrip('/')
        full_path = Path(safe_join(root_path, normalized_relative_path))
        return full_path

    @classmethod
    def check_path_is_expected(cls, relative_path, root_path, expected_path_prefix, err_msg, err_cls):
        """ Checks that the path entered is in part or in full expected.

        Can prevent some directory traversal attacks.

        Can verify that path starts with a particular folder structure.

        :param relative_path: Relative path that will be joined to the root path.
        :param root_path: Root path that will be joined to the relative path.
        :param expected_path_prefix: Longest prefix that is expected for path. May be entire path, or may be a root,
        such as the media root.
        :param err_msg: Exception message to raise if path entered is not expected.
        :param err_cls: Exception class used to raise exception if path entered is not expected.
        :return: Nothing.
        """
        full_path = cls.join_relative_and_root_paths(relative_path=relative_path, root_path=root_path)
        # verify that full path is in part or in full expected
        if str(commonprefix((realpath(full_path), expected_path_prefix))) != str(expected_path_prefix):
            raise err_cls(err_msg)

    class Meta:
        abstract = True


class AbstractUrlValidator(models.Model):
    """ An abstract definition of constants and methods used to validate URLs.

    Attributes:
        There are no attributes.

    """
    # relative URL for the federated login page
    FDP_USER_FEDERATED_LOGIN_URL = 'federated/login'

    # leftmost section of URLs used in the context of end-user license agreements
    EULA_BASE_URL = 'eula/'

    # leftmost section of URLs used in the context of data management wizard
    CHANGING_BASE_URL = 'changing/'

    # relative URL for the page to close a popup opened through the data management tool
    CHANGING_CLOSE_POPUP_URL = '{b}close/popup'.format(b=CHANGING_BASE_URL)

    # relative URL for the admin home page from which user selects data management tool
    CHANGING_HOME_URL = '{b}home/'.format(b=CHANGING_BASE_URL)

    # relative URL to start the managing content data management tool
    CHANGING_CONTENT_URL = '{b}content/'.format(b=CHANGING_BASE_URL)

    # relative URL to add new content through the data management tool
    ADD_CONTENT_URL = '{b}add/content/'.format(b=CHANGING_CONTENT_URL)

    # relative URL to edit existing content through the data management tool
    EDIT_CONTENT_URL = '{b}update/content/'.format(b=CHANGING_CONTENT_URL)

    # relative URL to link allegations and penalties to existing content through the data management tool
    LINK_ALLEGATIONS_PENALTIES_URL = '{b}link/content/allegations/penalties/'.format(b=CHANGING_CONTENT_URL)

    # relative URL to start the managing incidents data management tool
    CHANGING_INCIDENTS_URL = '{b}incidents/'.format(b=CHANGING_BASE_URL)

    # relative URL to add new incident through the data management tool
    ADD_INCIDENT_URL = '{b}add/incident/'.format(b=CHANGING_INCIDENTS_URL)

    # relative URL to edit existing incident through the data management tool
    EDIT_INCIDENT_URL = '{b}update/incident/'.format(b=CHANGING_INCIDENTS_URL)

    # relative URL to start the managing persons data management tool
    CHANGING_PERSONS_URL = '{b}persons/'.format(b=CHANGING_BASE_URL)

    # relative URL to add new person through the data management tool
    ADD_PERSON_URL = '{b}add/person/'.format(b=CHANGING_PERSONS_URL)

    # relative URL to edit existing person through the data management tool
    EDIT_PERSON_URL = '{b}update/person/'.format(b=CHANGING_PERSONS_URL)

    # relative URL to start the managing groupings data management tool
    CHANGING_GROUPINGS_URL = '{b}groupings/'.format(b=CHANGING_BASE_URL)

    # relative URL to add new grouping through the data management tool
    ADD_GROUPING_URL = '{b}add/grouping/'.format(b=CHANGING_GROUPINGS_URL)

    # relative URL to edit existing grouping through the data management tool
    EDIT_GROUPING_URL = '{b}update/grouping/'.format(b=CHANGING_GROUPINGS_URL)

    # relative URL listing filtered and paginated results matching search criteria entered into the data management tool
    CHANGING_SEARCH_RESULTS_URL = '{b}list/'.format(b=CHANGING_BASE_URL)

    # relative URL to start the managing locations data management tool
    CHANGING_LOCATIONS_URL = '{b}locations/'.format(b=CHANGING_BASE_URL)

    # relative URL to add new location through the data management tool
    ADD_LOCATION_URL = '{b}add/location/'.format(b=CHANGING_LOCATIONS_URL)

    # relative URL to start the managing attachments data management tool
    CHANGING_ATTACHMENTS_URL = '{b}attachments/'.format(b=CHANGING_BASE_URL)

    # relative URL to add new attachment through the data management tool
    ADD_ATTACHMENT_URL = '{b}add/attachment/'.format(b=CHANGING_ATTACHMENTS_URL)

    # leftmost section of URLs used in the context of asynchronous data management tool requests
    ASYNC_CHANGING_BASE_URL = '{b}async/'.format(b=CHANGING_BASE_URL)

    # relative URL for asynchronously retrieving attachments for linking through the data management tool
    ASYNC_GET_ATTACHMENTS_URL = '{b}get/attachments/'.format(b=ASYNC_CHANGING_BASE_URL)

    # relative URL for asynchronously retrieving groupings through the data management tool
    ASYNC_GET_GROUPINGS_URL = '{b}get/groupings/'.format(b=ASYNC_CHANGING_BASE_URL)

    # relative URL for asynchronously retrieving persons through the data management tool
    ASYNC_GET_PERSONS_URL = '{b}get/persons/'.format(b=ASYNC_CHANGING_BASE_URL)

    # relative URL for asynchronously retrieving incidents through the data management tool
    ASYNC_GET_INCIDENTS_URL = '{b}get/incidents/'.format(b=ASYNC_CHANGING_BASE_URL)

    # leftmost section of URLs used in the context of import files for Django Data Wizard package, e.g. downloading
    # See: https://github.com/wq/django-data-wizard
    # this must be synchronized with data_wizard.sources.models.FileSource.file.upload_to
    DATA_WIZARD_IMPORT_BASE_URL = 'datawizard/'

    # leftmost section of URLs used in the context of attachments, e.g. downloading
    ATTACHMENT_BASE_URL = 'attm/'

    # leftmost section of URLs used in the context of person photos, e.g. downloading
    PERSON_PHOTO_BASE_URL = 'person/photo/'

    # leftmost section of URLs used in the context of officers, e.g. searching, retrieving results, and viewing officers
    OFFICER_BASE_URL = 'officer/'

    # relative URL for downloading files for officers
    OFFICER_DOWNLOAD_URL = '{b}download/'.format(b=OFFICER_BASE_URL)

    # relative URL for searching for officers
    OFFICER_SEARCH_URL = '{b}search/'.format(b=OFFICER_BASE_URL)

    # relative URL for retrieving search results for officers
    OFFICER_SEARCH_RESULTS_URL = '{s}results/'.format(s=OFFICER_SEARCH_URL)

    # relative URL for retrieving an officer, excludes the portion of the URL that specifies which officer
    OFFICER_URL = '{b}'.format(b=OFFICER_BASE_URL)

    # relative URL for downloading all files for an officer, excludes the portion of the URL that specifies which
    # officer
    OFFICER_DOWNLOAD_ALL_FILES_URL = '{d}all/'.format(d=OFFICER_DOWNLOAD_URL)

    # leftmost section of URLs used in the context of commands, e.g. searching, retrieving results, and viewing commands
    COMMAND_BASE_URL = 'command/'

    # relative URL for downloading files for commands
    COMMAND_DOWNLOAD_URL = '{b}download/'.format(b=COMMAND_BASE_URL)

    # relative URL for searching for commands
    COMMAND_SEARCH_URL = '{b}search/'.format(b=COMMAND_BASE_URL)

    # relative URL for retrieving search results for commands
    COMMAND_SEARCH_RESULTS_URL = '{s}results/'.format(s=COMMAND_SEARCH_URL)

    # relative URL for retrieving a command, excludes the portion of the URL that specifies which officer
    COMMAND_URL = '{b}'.format(b=COMMAND_BASE_URL)

    # relative URL for downloading all files for a command, excludes the portion of the URL that specifies which
    # command
    COMMAND_DOWNLOAD_ALL_FILES_URL = '{d}all/'.format(d=COMMAND_DOWNLOAD_URL)

    # leftmost section of URLs used in the context of managing FDP users
    FDP_USER_BASE_URL = ''

    # relative URL for a user to agree to an end-user license agreement (EULA)
    FDP_USER_EULA_AGREEMENT_URL = '{b}agree/to/eula/'.format(b=FDP_USER_BASE_URL)

    # relative URL for a user to manage their own settings
    FDP_USER_SETTINGS_URL = '{b}settings/'.format(b=FDP_USER_BASE_URL)

    # relative URL for a user to confirm changing their own password
    FDP_USER_CONF_PWD_CHNG_URL = '{b}{s}password/change/confirm/'.format(b=FDP_USER_BASE_URL, s=FDP_USER_SETTINGS_URL)

    # relative URL for a user to confirm resetting their own 2FA
    FDP_USER_CONF_2FA_RESET_URL = '{b}{s}2fa/reset/confirm/'.format(b=FDP_USER_BASE_URL, s=FDP_USER_SETTINGS_URL)

    # relative URL for a user to reset their own password
    FDP_USER_CHNG_PWD_URL = '{b}{s}password/reset/'.format(b=FDP_USER_BASE_URL, s=FDP_USER_SETTINGS_URL)

    # relative URL for a user to reset their own 2FA
    FDP_USER_RESET_2FA_URL = '{b}{s}2fa/reset/'.format(b=FDP_USER_BASE_URL, s=FDP_USER_SETTINGS_URL)

    # relative URL for asynchronously renewing a user's session to avoid it expiring
    ASYNC_RENEW_SESSION_URL = '{b}async/renew/session/'.format(b=FDP_USER_BASE_URL)

    # queryset GET parameter used to identify original search criteria entered by user
    GET_ORIGINAL_PARAM = 'orig'

    # queryset GET parameters used to identify starting and ending date components
    GET_START_YEAR_PARAM = 'sy'
    GET_START_MONTH_PARAM = 'sm'
    GET_START_DAY_PARAM = 'sd'
    GET_END_YEAR_PARAM = 'ey'
    GET_END_MONTH_PARAM = 'em'
    GET_END_DAY_PARAM = 'ed'

    # queryset GET parameters used to identify whether a record is specified for host only
    GET_FOR_HOST_ONLY_PARAM = 'hostonly'

    # queryset GET parameters used to identify whether a record is specified for admin only
    GET_FOR_ADMIN_ONLY_PARAM = 'adminonly'

    # queryset GET parameters used to identify organizations to which a record is restricted
    GET_ORGS_PARAM = 'orgs'

    # queryset GET parameter used to identify previous link
    GET_PREV_URL_PARAM = 'back'

    # Encoding used during encryption and decryption of query string parameters and values
    ENCODING = 'utf-8'

    # Maximum length for link fields
    MAX_LINK_LEN = 500

    # name of parameter in JSON used to indicate that the server response contains an exception encountered
    JSON_ERR_PARAM = 'isError'

    # name of parameter in JSON used to contain exception encountered
    JSON_ERR_DAT_PARAM = 'error'

    # name of parameter in JSON used to indicate that the server response contains HTML code
    JSON_HTM_PARAM = 'isHtml'

    # name of parameter in JSON used to contain HTML
    JSON_HTM_DAT_PARAM = 'html'

    # name of parameter in JSON used to indicate that the server response contains data
    JSON_DAT_PARAM = 'isData'

    # name of parameter in JSON used to contain data
    JSON_DAT_DAT_PARAM = 'data'

    # name of parameter in JSON used to indicate that the server response is empty
    JSON_EMP_PARAM = 'isEmpty'

    # name of parameter in JSON used to indicate search criteria
    JSON_SRCH_CRT_PARAM = 'searchCriteria'

    # queryset GET parameter used to indicate that a view is being rendered as a popup
    GET_POPUP_PARAM = 'popup'

    # queryset GET parameter value used to indicate that a view is being rendered as a popup
    GET_POPUP_VALUE = 'TRUE'

    # queryset GET parameter used to indicate the unique identifier of the view that is being rendered as a popup
    GET_UNIQUE_POPUP_ID_PARAM = 'popupid'

    @classmethod
    def add_encrypted_value_to_querystring(cls, querystring, key, value_to_add):
        """ Add an encrypted value to the GET querystring.

        :param querystring: Querystring dictionary (i.e. a QueryDict object) to add the encrypted value to.
        :param key: Key for the value in the querystring.
        :param value_to_add: Value to add to the querystring.
        :return: GET querystring with encrypted value added.
        """
        f = Fernet(settings.QUERYSTRING_PASSWORD)
        encrypted_key = (f.encrypt(str.encode(key))).decode(cls.ENCODING)
        encrypted_value = (f.encrypt(str.encode(str(value_to_add)))).decode(cls.ENCODING)
        querystring.update({encrypted_key: encrypted_value})
        return querystring

    @classmethod
    def get_key_mapping(cls, list_of_keys):
        """ Retrieve a mapping between unencrypted and encrypted keys.

        :param list_of_keys: List of encrypted keys.
        :return: Dictionary mapping unencrypted to encrypted keys.
        """
        key_mapping = {}
        f = Fernet(settings.QUERYSTRING_PASSWORD)
        for k in list_of_keys:
            key_mapping[(f.decrypt(k.encode(cls.ENCODING))).decode(cls.ENCODING)] = k
        return key_mapping

    @classmethod
    def get_unencrypted_value_from_querystring(cls, querystring, key, default_value, key_mapping):
        """ Retrieve an encrypted value from the GET querystring.

        :param querystring: Querystring dictionary from which to retrieve encrypted value.
        :param key: Unencrypted key for the value in the querystring.
        :param default_value: Default value to use if the value is not found in the querystring.
        :param key_mapping: Mapping from unencrypted to encrypted keys in the querystring.
        :return: Unencrypted value retrieved from the GET querystring.
        """
        f = Fernet(settings.QUERYSTRING_PASSWORD)
        if key not in key_mapping:
            return default_value
        encrypted_value = querystring.get(key_mapping[key], default_value)
        if isinstance(encrypted_value, list) and encrypted_value:
            encrypted_value = encrypted_value[0]
        unencrypted_list = (f.decrypt(encrypted_value.encode(cls.ENCODING))).decode(cls.ENCODING) \
            if not encrypted_value == default_value else encrypted_value
        return unencrypted_list

    @classmethod
    def get_link(cls, url, is_popup, popup_id):
        """ Retrieves a link that is optionally framed as a popup.

        :param url: Full url for the link without any querystring. E.g. generated using: reverse('...:...').
        :param is_popup: True if link is in a popup context, false otherwise.
        :param popup_id: Unique identifier for the popup window. Will be None or empty string if not known or relevant.
        :return: Link with optional querystring specifying popup context.
        """
        # creating a link for a popup
        if is_popup:
            # querystring to indicate rendering a view in a popup
            popup_qs = QueryDict('', mutable=True)
            popup_qs.update({cls.GET_POPUP_PARAM: cls.GET_POPUP_VALUE})
            # a unique identifier for the popup window was provided
            if popup_id:
                popup_qs.update({cls.GET_UNIQUE_POPUP_ID_PARAM: popup_id})
            return '{b}?{q}'.format(b=url, q=popup_qs.urlencode())
        # not a popup
        else:
            return url

    class Meta:
        abstract = True


class AbstractIpAddressValidator(models.Model):
    """ An abstract definition of constants and methods used to validate IP address.

    Attributes:
        There are no attributes.

    """
    @staticmethod
    def get_ip_address(request):
        """ Retrieve the IP address from the Http request object.

        :param request: Http request object from which to retrieve IP address.
        :return: IP address
        """
        return get_client_ip_address(request=request)

    class Meta:
        abstract = True


class AbstractSearchValidator(models.Model):
    """ An abstract definition of constants and methods used to perform searches.

    Attributes:
        There are no attributes.

    """
    # Maximum number of characters displayed during a search for a verbose field such as a description.
    MAX_CHARS = 40

    # Regular expression pattern used to match an identifier (has at least three digits)
    _identifier_regex_pattern = r'.*\d.*\d.*\d.*'

    # Regular expression pattern used to represent number
    NUM_REGEX_PATTERN = _('(?:number|no|numb|num|identifier|id|#)')

    # Maximum results returned per data management wizard search
    MAX_WIZARD_SEARCH_RESULTS = 25

    # Representation of an empty conditional query used as a starting point when conditional queries are combined
    # dynamically
    EMPTY_Q = Q(pk__in=[])

    # An always false WHEN SQL statement ensuring that CASE WHEN ... THEN ... [WHEN ... THEN ... ] [ELSE] END is defined
    # Assigns integer value that is never used
    EMPTY_WHEN_INT = 'WHEN 1=0 THEN 0'

    # An always true SQL statement to check ensuring that a check is defined, even if no values should be checked
    EMPTY_SQL_CHECK_PASS = '1=1'

    # An always false SQL statement to check ensuring that a check is defined, even if no values should be checked
    EMPTY_SQL_CHECK_FAIL = '1=0'

    @classmethod
    def get_partial_check_sql(cls, num_of_checks, lhs_of_check, is_and, fail_on_default):
        """ Retrieves a dynamically constructed SQL statement performing partial case-insensitive comparisons against a
        list of string values.

        :param num_of_checks: Number of checks to add. Should match the number of string values in the list.
        :param lhs_of_check: Left-hand-side of the check specifying the table or table alias, and the field.
        E.g. "person"."name".
        :param is_and: True if checks should be AND-ed together, false if checks should be OR-ed together.
        :param fail_on_default: True if check should fail if not comparisons are to be made (i.e. num_of_checks < 1),
        false if check should succeed.
        :return: String  representing dynamically constructed SQL statement.
        """
        if num_of_checks > 0:
            partial_check_sql = ''
            for x in range(num_of_checks):
                partial_check_sql += """
                    {c} {lhs} ILIKE '%%' || %s || '%%' 
                """.format(
                    lhs=lhs_of_check,
                    c=('AND' if is_and else 'OR') if x > 0 else ''
                )
        else:
            partial_check_sql = cls.EMPTY_SQL_CHECK_FAIL if fail_on_default else cls.EMPTY_SQL_CHECK_PASS
        return partial_check_sql

    @classmethod
    def get_date_components_check_sql(cls, dates_to_check, table, is_and, fail_on_default):
        """ Retrieves a dynamically constructed SQL statement performing date comparisons against a list of date values.

        Assumes that the SQL statement is against date fields that are broken into individual components.

        :param dates_to_check: List of date values against which to construct comparisons.
        :param table: Name of table or table alias for which date comparisons should be made.
        :param is_and: True if comparisons should be AND-ed together, false if comparisons should be OR-ed together.
        :param fail_on_default: True if check should fail if not comparisons are to be made (i.e. num_of_checks < 1),
        false if check should succeed.
        :return: String representing dynamically constructed SQL statement.
        """
        if dates_to_check:
            date_check_sql = ''
            for i, date_to_check in enumerate(dates_to_check):
                date_check_sql += """
                    {c} (({sql_start}) OR ({sql_end}))
                """.format(
                    sql_start=AbstractExactDateBounded.get_start_date_sql(
                        table=table,
                        start_year=int(date_to_check.year),
                        start_month=int(date_to_check.month),
                        start_day=int(date_to_check.day)
                    ),
                    sql_end=AbstractExactDateBounded.get_end_date_sql(
                        table=table,
                        end_year=int(date_to_check.year),
                        end_month=int(date_to_check.month),
                        end_day=int(date_to_check.day)
                    ),
                    c=('AND' if is_and else 'OR') if i > 0 else ''
                )
        else:
            date_check_sql = cls.EMPTY_SQL_CHECK_FAIL if fail_on_default else cls.EMPTY_SQL_CHECK_PASS
        return date_check_sql

    @classmethod
    def get_date_field_check_sql(cls, dates_to_check, table, field, is_and, fail_on_default):
        """ Retrieves a dynamically constructed SQL statement performing date comparisons against a list of date values.

        Assumes that the SQL statement is against a single date field containing full dates.

        :param dates_to_check: List of date values against which to construct comparisons.
        :param table: Name of table or table alias for which date comparisons should be made.
        :param field: Name of field in table or table alias against which date comparisons should be made.
        :param is_and: True if comparisons should be AND-ed together, false if comparisons should be OR-ed together.
        :param fail_on_default: True if check should fail if not comparisons are to be made (i.e. num_of_checks < 1),
        false if check should succeed.
        :return: String representing dynamically constructed SQL statement.
        """
        if dates_to_check:
            date_check_sql = ''
            for i, date_to_check in enumerate(dates_to_check):
                date_check_sql += """
                    {c} "{table}"."{field}" = '{date}'::date
                """.format(
                    table=table,
                    field=field,
                    date=date_to_check.strftime("%Y-%m-%d"),
                    c=('AND' if is_and else 'OR') if i > 0 else ''
                )
        else:
            date_check_sql = cls.EMPTY_SQL_CHECK_FAIL if fail_on_default else cls.EMPTY_SQL_CHECK_PASS
        return date_check_sql

    @staticmethod
    def get_apostrophe_free_terms(terms):
        """ Retrieves a list of partial search terms with their apostrophes removed.

        :param terms: List of search terms to process.
        :return: List of partial terms with the apostrophe and any single leading characters stripped out.
        """
        apostrophe = '\''
        apostropheless_terms = []
        min_term_len = 2
        # cycle through all terms
        for term in terms:
            # term contains an apostrophe, e.g. O'Brien
            if apostrophe in term:
                # split the term, e.g. [O, Brien]
                chunks = term.split(apostrophe)
                # create list of partial terms that are greater than 2 characters in length, e.g. [Brien]
                apostropheless_terms.extend([chunk for chunk in chunks if len(chunk) > min_term_len])
        return apostropheless_terms

    @classmethod
    def get_adjacent_pairings(cls, search_text, handle_initials):
        """ Retrieves prioritized adjacent pairings while preserving the order for user entered search terms.

        E.g. "My search terms" becomes:
        [
            "My search terms",
            "My", "search", "terms",
            "My search", "search terms"
        ]

        :param search_text: Single string representing search text entered by user.
        :param handle_initials: True if pairings should include and exclude middle initials, false if pairings should
        be made as is.
        :return: List of adjacent pairings for the user entered search terms.
        """
        # maximum number of terms for which to perform algorithm
        max_terms_for_pairings = 6
        # create a list of all permutations of the search terms, include as originally entered and as single words
        pairings = [search_text]
        # split search text into a list of individual search terms
        all_terms = search_text.split()
        # combinations must include all terms individually
        pairings.extend(all_terms)
        # only add combinations if there are not so many words
        if len(all_terms) <= max_terms_for_pairings:
            for i, term in enumerate(all_terms, start=0):
                # if not the last term
                if i+1 < len(all_terms):
                    pairings.extend([' '.join([term, all_terms[i+1]])])
                    # if pairings should both include and exclude middle initials, and not second last term
                    if handle_initials and i+2 < len(all_terms) and re_match(r'[a-z][.]?', all_terms[i+1]):
                        pairings.extend([' '.join([term, all_terms[i+2]])])
        # remove duplicate combinations
        unique_combos = list(set(pairings))
        # sort by length, since max length should be matched first, if possible
        unique_combos.sort(key=len, reverse=True)
        return unique_combos

    @classmethod
    def get_dates(cls, search_text, remove_dates_from_search_text):
        """ Retrieves a list of dates from the search text entered by the user.

        See: https://dateparser.readthedocs.io/en/latest/

        :param search_text: Single string representing search text entered by user.
        :param remove_dates_from_search_text: True if any dates that are identified should be removed from the search
        text, false if the dates should be left.
        :return: A pair: optionally modified search text, list of dates retrieved from search text.
        """
        dates = []
        # settings for dateparser, see: https://dateparser.readthedocs.io/en/latest/#settings
        dp_settings = {'PREFER_DATES_FROM': 'past'}
        if hasattr(settings, 'DATE_ORDER') and settings.DATE_ORDER:
            dp_settings['DATE_ORDER'] = settings.DATE_ORDER
        languages = settings.DATE_LANGUAGES \
            if hasattr(settings, 'DATE_LANGUAGES') and settings.DATE_LANGUAGES else []
        # dateparser.search.search_dates(...) returns [('2019-12-31', datetime.datetime(2019,...)), ...]
        matched_tuples = search_dates(search_text, languages=languages, settings=dp_settings)
        # some dates were found in search text
        if matched_tuples:
            for matched_tuple in matched_tuples:
                date_in_search_text = matched_tuple[0]
                typed_date = matched_tuple[1]
                if remove_dates_from_search_text:
                    search_text = search_text.replace(date_in_search_text, '')
                dates.append(typed_date)
        return search_text, dates

    @classmethod
    def get_person_identifiers(cls, search_text, remove_identifiers_from_search_text):
        """ Retrieves all person identifiers from search text entered by the user.

        :param search_text: Single string representing search text entered by user.
        :param remove_identifiers_from_search_text: True if any identifiers that are identified should be removed
        from the search text, false if the identifiers should be left.
        :return: A pair: optionally modified search text, list of person identifiers retrieved from search text.
        """
        identifiers = []
        parsed_search_terms = []
        # split into individual search terms
        search_terms = search_text.split()
        # some search terms to check
        if search_terms:
            for search_term in search_terms:
                # search term matches regex pattern for person identifier
                if re_match(cls._identifier_regex_pattern, search_term):
                    identifiers.append(search_term)
                    # person identifier should not be removed from search terms
                    if not remove_identifiers_from_search_text:
                        parsed_search_terms.append(search_term)
                # search term is just a generic search term
                else:
                    parsed_search_terms.append(search_term)
            # rebuild search terms, optionally excluding the matched person identifiers
            search_text = ' '.join(parsed_search_terms)
        return search_text, identifiers

    @classmethod
    def get_content_identifiers(cls, search_text, remove_identifiers_from_search_text):
        """ Retrieves all content identifiers from search text entered by the user.

        :param search_text: Single string representing search text entered by user.
        :param remove_identifiers_from_search_text: True if any identifiers that are identified should be removed
        from the search text, false if the identifiers should be left.
        :return: A pair: optionally modified search text, list of content identifiers retrieved from search text.
        """
        identifiers = []
        parsed_search_terms = []
        # split into individual search terms
        search_terms = search_text.split()
        # some search terms to check
        if search_terms:
            for search_term in search_terms:
                # search term matches regex pattern for content identifier
                if re_match(cls._identifier_regex_pattern, search_term):
                    identifiers.append(search_term)
                    # content identifier should not be removed from search terms
                    if not remove_identifiers_from_search_text:
                        parsed_search_terms.append(search_term)
                # search term is just a generic search term
                else:
                    parsed_search_terms.append(search_term)
            # rebuild search terms, optionally excluding the matched content identifiers
            search_text = ' '.join(parsed_search_terms)
        return search_text, identifiers

    @classmethod
    def get_terms(cls, search_text):
        """ Retrieves a list of individual search terms entered by the user.

        :param search_text: Single string representing search text entered by user.
        :return: List of all individual search terms entered by the user.
        """
        # split the search terms into individual terms
        terms = search_text.split()
        # sort by length, since max length should be matched first, if possible
        terms.sort(key=len, reverse=True)
        return terms

    @classmethod
    def get_in_ids_list_check_sql(cls, list_of_ids, extra_check, lhs_of_check, fail_on_default):
        """ Retrieves a dynamically constructed SQL statement performing checks against a list of IDs.

        :param list_of_ids: List of IDs to check against. Must all be integers.
        :param extra_check: An optional additional check to couple with the check against a list of IDs.
        :param lhs_of_check: Left-hand-side of the IDs check specifying the table or table alias, and the field.
        E.g. "person"."id".
        :param fail_on_default: True if check should fail if no comparisons are to be made
        (i.e. there are no IDs in the list).
        :return: String representing dynamically constructed SQL statement.
        """
        if not extra_check:
            extra_check = ''
        if list_of_ids:
            in_ids_list_check_sql = """
                ({extra_check} {lhs}) IN ({list_of_ids})
            """.format(
                extra_check=extra_check,
                lhs=lhs_of_check,
                list_of_ids=','.join([str(int(id_in_list)) for id_in_list in list_of_ids])
            )
        else:
            in_ids_list_check_sql = cls.EMPTY_SQL_CHECK_FAIL if fail_on_default else cls.EMPTY_SQL_CHECK_PASS
        return in_ids_list_check_sql

    class Meta:
        abstract = True


class AbstractKnownInfo(models.Model):
    """ Base class from which classes that need a flexible known information structure can inherit.

    Known information allows a user to specify what information is known when making a link between two objects.

    For example, the shield number and last name of an officer may be known and used to link him/her to a particular
    incident.

    Attributes:
        :known_info (json): Known information to create record.

    """
    known_info = models.JSONField(
        null=True,
        blank=True,
        help_text=_('Known information to create record.'),
        verbose_name=_('known information')
    )

    class Meta:
        abstract = True


class AbstractAlias(Descriptable):
    """ Base class from which all alias classes inherit.

    Aliases provide an alternative name for a person, officer, grouping, etc.

    Attributes:
        :name (str): Alternative name.

    """
    name = models.CharField(
        null=False,
        blank=False,
        help_text=_('Alternative name, such as a nickname, acronym, or common misspelling'),
        max_length=settings.MAX_NAME_LEN,
        verbose_name=_('alias')
    )

    class Meta:
        abstract = True


class AbstractExactDateBounded(Descriptable):
    """ Base class from which all classes with exact bounding dates inherit.

    Attributes:
        :start_year (int): Year of start, use 0 if unknown.
        :start_month (int): Month of start, use 0 if unknown.
        :start_day (int): Day of start, use 0 if unknown.
        :end_year (int): Year of end, use 0 if unknown.
        :end_month (int): Month of end, use 0 if unknown.
        :end_day (int): Day of end, use 0 if unknown.

    Properties:
        :exact_bounding_dates (str): User-friendly rendering of the exact bounding dates.

    """
    start_year = models.PositiveSmallIntegerField(
        null=False,
        blank=False,
        default=AbstractDateValidator.UNKNOWN_DATE,
        help_text=_('Year of start, use {u} if unknown'.format(u=AbstractDateValidator.UNKNOWN_DATE)),
        validators=[AbstractDateValidator.validate_year],
        verbose_name=_('starting year')
    )

    start_month = models.PositiveSmallIntegerField(
        null=False,
        blank=False,
        default=AbstractDateValidator.UNKNOWN_DATE,
        help_text=_('Month of start, use {u} if unknown'.format(u=AbstractDateValidator.UNKNOWN_DATE)),
        validators=[AbstractDateValidator.validate_month],
        verbose_name=_('starting month')
    )

    start_day = models.PositiveSmallIntegerField(
        null=False,
        blank=False,
        default=AbstractDateValidator.UNKNOWN_DATE,
        help_text=_('Day of start, use {u} if unknown'.format(u=AbstractDateValidator.UNKNOWN_DATE)),
        validators=[AbstractDateValidator.validate_day],
        verbose_name=_('starting day')
    )

    end_year = models.PositiveSmallIntegerField(
        null=False,
        blank=False,
        default=AbstractDateValidator.UNKNOWN_DATE,
        help_text=_('Year of end, use {u} if unknown'.format(u=AbstractDateValidator.UNKNOWN_DATE)),
        validators=[AbstractDateValidator.validate_year],
        verbose_name=_('ending year')
    )

    end_month = models.PositiveSmallIntegerField(
        null=False,
        blank=False,
        default=AbstractDateValidator.UNKNOWN_DATE,
        help_text=_('Month of end, use {u} if unknown'.format(u=AbstractDateValidator.UNKNOWN_DATE)),
        validators=[AbstractDateValidator.validate_month],
        verbose_name=_('ending month')
    )

    end_day = models.PositiveSmallIntegerField(
        null=False,
        blank=False,
        default=AbstractDateValidator.UNKNOWN_DATE,
        help_text=_('Day of end, use {u} if unknown'.format(u=AbstractDateValidator.UNKNOWN_DATE)),
        validators=[AbstractDateValidator.validate_day],
        verbose_name=_('ending day')
    )

    #: Fields that can be used in inheriting classes to order by date
    order_by_date_fields = [
        '-start_year', '-start_month', '-start_day', '-end_year', '-end_month', '-end_day'
    ]

    #: Ascending order for records
    ASCENDING = 'ASC'

    #: Descending order for records
    DESCENDING = 'DESC'

    #: Component for ordering by year in raw SQL
    order_by_sql_year = 'CASE WHEN {t}."end_year" > {t}."start_year" THEN {t}."end_year" ELSE {t}."start_year" END {o}'

    #: Component for ordering by month in raw SQL
    order_by_sql_month = \
        'CASE WHEN {t}."end_year" > {t}."start_year" THEN {t}."end_month" ELSE {t}."start_month" END {o}'

    #: Component for ordering by day in raw SQL
    order_by_sql_day = 'CASE WHEN {t}."end_year" > {t}."start_year" THEN {t}."end_day" ELSE {t}."start_day" END {o}'

    #: Ordering by year, month and day in raw SQL
    order_by_sql = order_by_sql_year + ', ' + order_by_sql_month + ', ' + order_by_sql_day

    #: Fields that can be used in the admin interface to filter by date
    list_filter_fields = ['start_year', 'start_month', 'start_day', 'end_year', 'end_month', 'end_day']

    #: String representation of the dates in a raw SQL
    sql_dates = """
        CASE
            WHEN {t}."start_year" = {t}."end_year"
            AND {t}."start_month" = {t}."end_month"
            AND {t}."start_day" = {t}."end_day"
            THEN
                CASE 
                    WHEN {t}."start_year" = 0 
                    THEN '' 
                    ELSE {t}."start_month" || '/' || {t}."start_day" || '/' || {t}."start_year"
                END 
            ELSE
                CASE
                    WHEN {t}."start_year" = 0
                    THEN ''
                    ELSE {t}."start_month" || '/' || {t}."start_day" || '/' || {t}."start_year"
                END
                ||
                CASE
                    WHEN {t}."start_year" = 0 OR {t}."end_year" = 0
                    THEN ''
                    ELSE ' - '
                END
                ||
                CASE
                    WHEN {t}."end_year" = 0
                    THEN ''
                    ELSE  
                    {t}."end_month" || '/' || {t}."end_day" || '/' || {t}."end_year"
                END 
            END  
    """

    #: Identifying date overlap between two unrelated models in raw SQL
    date_overlap_sql = """    
        (
                /* {E} start dates compared with {C} start dates */                                    
                (
                        {E}."start_year" > {C}."start_year" 
                    OR (
                            {E}."start_year" = {C}."start_year" 
                            AND {E}."start_month" > {C}."start_month" 
                            AND {C}."start_month" <> 0
                    ) 
                    OR (
                            {E}."start_year" = {C}."start_year" 
                            AND {E}."start_month" = {C}."start_month" 
                            AND {E}."start_day" >= {C}."start_day" 
                            AND {C}."start_day" <> 0
                    )
                )                              
            AND                              
                /* {E} start dates compared with {C} end dates */                              
                (
                        {E}."start_year" < {C}."end_year" 
                    OR (
                            {E}."start_year" = {C}."end_year" 
                            AND {E}."start_month" < {C}."end_month" 
                            AND {C}."end_month" <> 0
                    ) 
                    OR (
                            {E}."start_year" = {C}."end_year" 
                            AND {E}."start_month" = {C}."end_month" 
                            AND {E}."start_day" <= {C}."end_day"
                            AND {C}."end_month" <> 0
                    )
                )                           
            AND                              
                /* {E} end dates compared with {C} start dates */                                    
                (
                        {E}."end_year" > {C}."start_year" 
                    OR (
                            {E}."end_year" = {C}."start_year" 
                            AND {E}."end_month" > {C}."start_month" 
                            AND {C}."start_month" <> 0
                    )
                    OR (
                            {E}."end_year" = {C}."start_year" 
                            AND {E}."end_month" = {C}."start_month" 
                            AND {E}."end_day" >= {C}."start_day" 
                            AND	 {C}."start_day" <> 0
                    )
                )                              
            AND                              
                /* {E} end dates compared with {C} end dates */                              
                (
                        {E}."end_year" < {C}."end_year" 
                    OR (
                            {E}."end_year" = {C}."end_year" 
                            AND {E}."end_month" < {C}."end_month" 
                            AND {C}."end_month" <> 0
                    )
                    OR (
                            {E}."end_year" = {C}."end_year" 
                            AND {E}."end_month" = {C}."end_month" 
                            AND {E}."end_day" <= {C}."end_day" 
                            AND {C}."end_day" <> 0
                    )
                )                              
        )    
    """

    def __get_exact_bounding_dates(self):
        """ Retrieve the human-friendly version of the exact "fuzzy" exact starting and ending dates.

        :return: Human-friendly version of "fuzzy" exact starting and ending dates.
        """
        return AbstractDateValidator.get_display_text_from_dates(
            start_year=self.start_year, start_month=self.start_month, start_day=self.start_day,
            end_year=self.end_year, end_month=self.end_month, end_day=self.end_day, is_at_least_since=False
        )

    @property
    def exact_bounding_dates(self):
        """ Human-friendly version of "fuzzy" exact starting and ending dates.

        :return: Human-friendly version of "fuzzy" exact starting and ending dates.
        """
        return self.__get_exact_bounding_dates()

    @classmethod
    def get_start_date_sql(cls, table, start_year, start_month, start_day):
        """ Retrieve a partial SQL query to filter the complete start date.

        :param table: Table or table alias for which to filter start date.
        :param start_year: Start year by which to filter.
        :param start_month: Start month by which to filter.
        :param start_day: Start day by which to filter.
        :return: String containing partial SQL query used to filter the complete start date.
        """
        return '"{t}"."start_year" = {y} AND "{t}"."start_month" = {m} AND "{t}"."start_day" = {d}'.format(
            t=table,
            y=start_year,
            m=start_month,
            d=start_day
        )

    @classmethod
    def get_end_date_sql(cls, table, end_year, end_month, end_day):
        """ Retrieve a partial SQL query to filter the complete end date.

        :param table: Table or table alias for which to filter end date.
        :param end_year: End year by which to filter.
        :param end_month: End month by which to filter.
        :param end_day: End day by which to filter.
        :return: String containing partial SQL query used to filter the complete end date.
        """
        return '"{t}"."end_year" = {y} AND "{t}"."end_month" = {m} AND "{t}"."end_day" = {d}'.format(
            t=table,
            y=end_year,
            m=end_month,
            d=end_day
        )

    @staticmethod
    def check_start_date_before_end_date(
            start_year, start_month, start_day, end_year, end_month, end_day
    ):
        """ Verifies that the start date is before the end date.

        Can be called in an inheriting model form's clean(...) method.

        May raise ValidationError.

        :param start_year: Year component of start date.
        :param start_month: Month component of start date.
        :param start_day: Day component of start date.
        :param end_year: Year component of end date.
        :param end_month: Month component of end date.
        :param end_day: Day component of end date.
        :return: Nothing.
        """
        unknown = AbstractDateValidator.UNKNOWN_DATE
        # only validate if years are defined for both
        if start_year != unknown and end_year != unknown:
            # start year must be either before or equal to end year
            if start_year > end_year:
                raise ValidationError(_('Starting year must be either before or equal to the ending year'))
            # start year and end year are equal, so validate months if they are both defined
            if start_year == end_year and start_month != unknown and end_month != unknown:
                # years are equal, so start month must be either before or equal to end month
                if start_month > end_month:
                    raise ValidationError(_('If starting and ending years are equal, then the starting month '
                                            'must be either before or equal to the ending month'))
                # years are equal, start year and end month are equal, so validate days if they are both defined
                if start_month == end_month and start_day != unknown and end_day != unknown:
                    # years and months are equal, so start date must be either before or equal to end day
                    if start_day > end_day:
                        raise ValidationError(_('If both starting and ending years and months are equal, then the '
                                                'starting day must be either before or equal to the ending day'))

    def _check_start_date_before_end_date(self):
        """ Verifies that the start date is before the end date.

        Can be called in the inheriting model's clean(...) method.

        May raise ValidationError.

        :return: Nothing.
        """
        self.check_start_date_before_end_date(
            start_year=self.start_year,
            start_month=self.start_month,
            start_day=self.start_day,
            end_year=self.end_year,
            end_month=self.end_month,
            end_day=self.end_day
        )

    class Meta:
        abstract = True


class AbstractAtLeastSinceDateBounded(AbstractExactDateBounded):
    """ Base class from which all classes with as of bounding dates inherit.

    Attributes:
        :at_least_since (bool): True if start date is the earliest known start date, but not necessarily the true start date.

    Properties:
        :at_least_since_bounding_dates (str): User-friendly rendering of the as of bounding dates.

    """
    at_least_since = models.BooleanField(
        null=False,
        blank=False,
        default=False,
        help_text=_('Select if start date is the earliest known start date, but not necessarily the true start date'),
    )

    #: Fields that can be used in the admin interface to filter by date
<<<<<<< HEAD
    list_filter_fields = ['start_year', 'start_month', 'start_day', 'end_year', 'end_month', 'end_day', 'as_of']
=======
    list_filter_fields = ['start_year', 'start_month', 'start_day', 'end_year', 'end_month', 'end_day', 'at_least_since']
>>>>>>> 095c9a26

    def __get_at_least_since_bounding_dates(self):
        """ Retrieve the human-friendly version of the "fuzzy" as of starting and ending dates.

        :return: Human-friendly version of "fuzzy" as of starting and ending dates.
        """
        return AbstractDateValidator.get_display_text_from_dates(
            start_year=self.start_year, start_month=self.start_month, start_day=self.start_day,
            end_year=self.end_year, end_month=self.end_month, end_day=self.end_day, is_at_least_since=self.at_least_since
        )

    @property
    def at_least_since_bounding_dates(self):
        """ Human-friendly version of "fuzzy" as of starting and ending dates.

        :return: Human-friendly version of "fuzzy" as of starting and ending dates.
        """
        return self.__get_at_least_since_bounding_dates()

    class Meta:
        abstract = True


class AbstractSql(models.Model):
    """ An abstract definition of constants and methods used to interact through SQL queries.

    Attributes:
        There are no attributes.

    """
    @staticmethod
    def exec_single_val_sql(sql_query, sql_params):
        """ Executes a SQL query that retrieves a single value.

        :param sql_query: SQL query to execute.
        :param sql_params: Parameters intended for the SQL query.
        :return: Single value retrieved by SQL query.
        """
        with connection.cursor() as cursor:
            cursor.execute(sql_query, sql_params)
            row = cursor.fetchone()
        return row[0]

    class Meta:
        abstract = True


class AbstractJson(models.Model):
    """ Abstract class from which all Json object wrapper classes inherit.

    """
    def get_json_dict(self):
        """ Retrieves a dictionary representing the JSON object to return through the JsonResponse.

        Must be overwritten.

        :return: Dictionary representing the JSON object.
        """
        pass

    class Meta:
        abstract = True


class JsonError(AbstractJson):
    """ Wrapper class for an error returned as a JSON object.

    Attributes:
        :error (string): Message describing error.
    """
    error = models.TextField(
        null=False,
        blank=False,
        verbose_name=_('error'),
        help_text=_('Message describing error'),
    )

    def get_json_dict(self):
        """ Retrieves a dictionary representing the JSON object containing the error to return through the JsonResponse.

        :return: Dictionary representing the JSON object containing the error.
        """
        return {
            AbstractUrlValidator.JSON_ERR_PARAM: True,
            AbstractUrlValidator.JSON_ERR_DAT_PARAM: self.error if self.error else ''
        }

    class Meta:
        abstract = True


class JsonData(AbstractJson):
    """ Wrapper class for JSON data object returned as a JSON object.

    Attributes:
        :data (json): Dictionary representation of the JSON data object.
    """
    data = models.JSONField(
        null=False,
        blank=True,
        verbose_name=_('JSON data'),
        help_text=_('JSON data to return'),
    )

    def get_json_dict(self):
        """ Retrieves a dictionary representing the JSON object containing the HTML to return through the JsonResponse.

        :return: Dictionary representing the JSON object containing the HTML.
        """
        return {
            AbstractUrlValidator.JSON_DAT_PARAM: True,
            AbstractUrlValidator.JSON_DAT_DAT_PARAM: self.data if self.data else {}
        }

    class Meta:
        abstract = True


class AbstractAnySearch(models.Model):
    """ All profile and changing search classes inherit from this class.

    It provides a definition of the attributes and methods that both profile and changing search classes may find
    useful.

    Attributes:
        :original_search_criteria (str): Original search text as it was entered by the user.
        :unique_table_suffix (str): Unique suffix used for temporary tables for this particular user and search context.

    Properties:
        :parsed_search_criteria (dict): Dictionary of parsed search criteria.
        :temp_table_prefix (str): Prefix that can be used to name temporary tables.
        :create_temp_table_sql (str): SQL statement that can be used to create a temporary table if it does not exist.
        :on_commit_temp_table_sql (str): SQL statement that can be used at the end of a temporary table definition.
        :temp_table_query (str): SQL definition for temporary table portion of query.
        :sql_from_query (str): SQL definition for FROM and WHERE portions of query.
        :temp_table_params (list): List of parameters for SQL definition for temporary table portion of query.
        :from_params (list): List of parameters for SQL definition for FROM and WHERE portions of query.
        :sql_score_query (str): SQL definition for scoring portion of query.
        :score_params (list): List of parameters for SQL definition for scoring portion of query.

    """
    #: Keys used in the dictionary of parsed search criteria, referring to its different components.
    #: Original search criteria as it was entered by the user.
    _original_key = 'original_search_terms'
    #: A list of lowercase search terms, each split by a single whitespace.
    _terms_key = 'terms'
    #: A list of adjacent pairings of search terms.
    _adjacent_pairings_key = 'adjacent_pairings'
    #: A list of primary keys for titles that were parsed out from the search criteria.
    _titles_key = 'titles'
    #: A list of person identifiers that were parsed out from the search criteria.
    _person_identifiers_key = 'person_identifiers'
    #: A list of content identifiers that were parsed out from the search criteria.
    _content_identifiers_key = 'content_identifiers'
    #: A list of primary keys for counties that were parsed out from the search criteria.
    _counties_key = 'counties'
    #: A list of dates that were parsed out from the search criteria.
    _dates_key = 'dates'

    #: Default scores assigned for search criteria
    #: Default primary name score
    _primary_name_score = 10
    #: Default primary alias score
    _primary_alias_score = 5
    #: Default secondary name score
    _secondary_name_score = 2
    #: Default secondary alias score
    _secondary_alias_score = 1
    #: Default primary identifier score
    _primary_identifier_score = 10
    #: Default secondary identifier score
    _secondary_identifier_score = 5
    #: Default primary lookup score
    _primary_lookup_score = 30
    #: Default secondary lookup score
    _secondary_lookup_score = 6
    #: Default primary date score
    _primary_date_score = 60
    #: Default secondary date score
    _secondary_date_score = 30

    #: Name for temporary tables in the database.
    #: Name of Temporary Table for Person table scores in the database.
    _tmp_person_score = '{prefix}person_score{suffix}'
    #: Name of Temporary Table for Grouping table scores in the database.
    _tmp_grouping_score = '{prefix}grouping_score{suffix}'
    #: Name of Temporary Table for Incident table scores in the database.
    _tmp_incident_score = '{prefix}incident_score{suffix}'
    #: Name of Temporary Table for Content table scores in the database.
    _tmp_content_score = '{prefix}content_score{suffix}'
    #: Name of Temporary Table for Attachment table scores in the database.
    _tmp_attachment_score = '{prefix}attachment_score{suffix}'
    #: Name of Temporary Table for Grouping Alias table scores in the database.
    _tmp_grouping_alias_score = '{prefix}grouping_alias_score{suffix}'
    #: Name of Temporary Table for Person Alias table scores in the database.
    _tmp_person_alias_score = '{prefix}person_alias_score{suffix}'
    #: Name of Temporary Table for Person Identifier table scores in the database.
    _tmp_person_identifier_score = '{prefix}person_identifier_score{suffix}'
    #: Name of Temporary Table for Content Identifier table scores in the database.
    _tmp_content_identifier_score = '{prefix}content_identifier_score{suffix}'
    #: Name of Temporary Table for Content Case table scores in the database.
    _tmp_content_case_score = '{prefix}content_case_score{suffix}'

    def _get_primary_name_score(self, name):
        """ Retrieves the search score for a particular name match on the main search object.

        An example is person name during a person search.

        :param name: Name for which search score should be calculated.
        :return: Search score for name.
        """
        return len(name) * self._primary_name_score

    def _get_primary_alias_score(self, alias):
        """ Retrieves the search score for a particular alias match on the main search object.

        An example is person alias during a person search.

        :param alias: Alias for which search score should be calculated.
        :return: Search score for alias.
        """
        return len(alias) * self._primary_alias_score

    def _get_primary_lookup_score(self):
        """ Retrieves the search score for a particular lookup value match on the primary search object.

        An example is person trait during a person search.

        :return: Search score for lookup value.
        """
        return self._primary_lookup_score

    def _get_secondary_lookup_score(self):
        """ Retrieves the search score for a particular lookup value match on the secondary search object.

        An example is grouping county during a person search.

        :return: Search score for lookup value.
        """
        return self._secondary_lookup_score

    def _get_secondary_name_score(self, name):
        """ Retrieves the search score for a particular name match on the secondary search object.

        An example is grouping name during a person search.

        :param name: Name for which search score should be calculated.
        :return: Search score for name.
        """
        return len(name) * self._secondary_name_score

    def _get_secondary_alias_score(self, alias):
        """ Retrieves the search score for a particular alias match on the secondary search object.

        An example is grouping alias during a person search.

        :param alias: Alias for which search score should be calculated.
        :return: Search score for alias.
        """
        return len(alias) * self._secondary_alias_score

    def _get_primary_identifier_score(self, identifier):
        """ Retrieves the search score for a particular identifier match on the main search object.

        An example is person identifier during a person search.

        :param identifier: Identifier for which search score should be calculated.
        :return: Search score for identifier.
        """
        return len(identifier) * self._primary_identifier_score

    def _get_secondary_identifier_score(self, identifier):
        """ Retrieves the search score for a particular identifier match on the secondary search object.

        An example is person identifier during a content search.

        :param identifier: Identifier for which search score should be calculated.
        :return: Search score for identifier.
        """
        return len(identifier) * self._secondary_identifier_score

    def _get_primary_date_score(self):
        """ Retrieves the search score for a particular date match on the primary search object.

        An example is content publication date during a content search.

        :return: Search score for date.
        """
        return self._primary_date_score

    def _get_secondary_date_score(self):
        """ Retrieves the search score for a particular date match on the secondary search object.

        An example is content case date during a content search.

        :return: Search score for date.
        """
        return self._secondary_date_score

    original_search_criteria = models.CharField(
        null=False,
        blank=True,
        max_length=settings.MAX_NAME_LEN,
        help_text=_('Original search text as it was entered by the user'),
        verbose_name=_('original search text')
    )

    unique_table_suffix = models.CharField(
        null=False,
        blank=True,
        max_length=settings.MAX_NAME_LEN,
        help_text=_('Unique suffix used for temporary tables for this particular user and search context'),
        verbose_name=_('unique table suffix')
    )

    @property
    def parsed_search_criteria(self):
        """ Retrieves a dictionary of the parsed search criteria if it exists, otherwise an empty dictionary.

        :return: Dictionary of parsed search criteria if it exists, otherwise an empty dictionary.
        """
        if hasattr(self, '_parsed_search_criteria') and self._parsed_search_criteria:
            return self._parsed_search_criteria
        else:
            return {}

    @property
    def temp_table_query(self):
        """ Retrieves the SQL definition for temporary table portion of query.

        :return: SQL definition.
        """
        if hasattr(self, '_temp_table_query') and self._temp_table_query:
            return self._temp_table_query
        else:
            return ''

    @property
    def sql_from_query(self):
        """ Retrieves the SQL definition for FROM and WHERE portions of query.

        :return: SQL definition.
        """
        if hasattr(self, '_sql_from_query') and self._sql_from_query:
            return self._sql_from_query
        else:
            return ''

    @property
    def sql_score_query(self):
        """ Retrieves the SQL definition for scoring portion of query.

        :return: SQL definition.
        """
        if hasattr(self, '_sql_score_query') and self._sql_score_query:
            return self._sql_score_query
        else:
            return ''

    @property
    def temp_table_params(self):
        """ Retrieves the list of parameters for SQL definition for temporary table portion of query.

        :return: List of parameters.
        """
        if hasattr(self, '_temp_table_params') and self._temp_table_params:
            return self._temp_table_params
        else:
            return []

    @property
    def from_params(self):
        """ Retrieves the list of parameters for SQL definition for FROM and WHERE portions of query.

        :return: List of parameters.
        """
        if hasattr(self, '_from_params') and self._from_params:
            return self._from_params
        else:
            return []

    @property
    def score_params(self):
        """ Retrieves the list of parameters for SQL definition for scoring portion of query.

        :return: List of parameters.
        """
        if hasattr(self, '_score_params') and self._score_params:
            return self._score_params
        else:
            return []

    @property
    def temp_table_prefix(self):
        """ Retrieves a prefix that can be used to name temporary tables.

        :return: Prefix that can be used to name temporary tables.
        """
        return 'temp_'

    @property
    def create_temp_table_sql(self):
        """ Retrieves a SQL statement that can be used to create a temporary table if it does not exist.

        Compatible with PostgreSQL.

        :return: SQL statement.
        """
        return 'CREATE TEMP TABLE IF NOT EXISTS'

    @property
    def on_commit_temp_table_sql(self):
        """ Retrieves a SQL statement that can be used at the end of a temporary table definition.

        Compatible with PostgreSQL.

        :return: SQL statement.
        """
        return 'ON COMMIT DROP;'

    @classmethod
    def get_unique_table_suffix(cls, user):
        """ Retrieves a suffix that can be appended to a temporary table name, to ensure that it is unique.

        Suffix will include the primary key used to identify the user, and a numeric representation of the current time.

        :param user: User for which to create unique suffix.
        :return: Suffix that can be appended to a temporary table name.
        """
        return '_{u}_{i}'.format(u=user.pk, i=str(now().timestamp()).replace('.', ''))

    @abstractmethod
    def parse_search_criteria(self):
        """ Retrieves a dictionary of the parsed search criteria that was entered by the user.

        :return: Dictionary of parsed search criteria.
        """
        pass

    def common_parse_search_criteria(self):
        """ Common portion of algorithm to parse out the search criteria that is entered by the user.

        Makes a call to the customizable portion of the algorithm, then uses the results to set
        the self._parsed_search_criteria property.
        :return: Nothing.
        """
        self._parsed_search_criteria = self.parse_search_criteria()

    @abstractmethod
    def define_sql_query_body(self, user):
        """ Defines the body of the SQL query, and optionally any preceding temporary tables, used to retrieve records
        matching the parsed search criteria.

        :param user: User performing the search.
        :return: A tuple containing four elements in the following order:
            0: SQL statement with optional temporary table definitions
            1: SQL statement with FROM and WHERE portions of main query
            2: Parameters for SQL statement for optional temporary table definitions
            3: Parameters for SQL statement for FROM and WHERE portions of main query
        """
        pass

    def common_define_sql_query_body(self, user):
        """ Common portion of algorithm to define the body of the SQL query, and optionally any preceding temporary
        tables, used to retrieve records matching the parsed search criteria.

        Makes a call to the customizable portion of the algorithm, then uses the results to set the following
        properties:
         - self._temp_table_query
         - self._sql_from_query
         - self._temp_table_params
         - self._from_params

        :param user: User performing the search.
        :return: Nothing.
        """
        temp_table_query, sql_from_query, temp_table_params, from_params = self.define_sql_query_body(user=user)
        self._temp_table_query = temp_table_query
        self._sql_from_query = sql_from_query
        self._temp_table_params = temp_table_params
        self._from_params = from_params

    @abstractmethod
    def define_sql_query_score(self):
        """ Defines the scoring portion of the SQL query used to retrieve records matching the parsed search criteria.

        :return: A tuple containing two elements in the following order:
            0: SQL statement with definition for scoring column in main query
            1: Parameters for SQL statement for definition for scoring column in main query

        """
        pass

    def common_define_sql_query_score(self):
        """ Common portion of algorithm to define the scoring for the SQL query, used to retrieve records matching the
        parsed search criteria.

        Males a call to the customizable portion of the algorithm, then uses the results to set the following
        properties:
         - self._sql_score_query
         - self._score_params

        :return: Nothing.
        """
        sql_score_query, score_params = self.define_sql_query_score()
        self._sql_score_query = sql_score_query
        self._score_params = score_params

    class Meta:
        abstract = True
        managed = False


class AbstractProfileSearch(AbstractAnySearch):
    """ All profile search classes inherit from this class.

    It provides a definition of the attributes and methods that each profile search class must have.

    Attributes:
        None.

    Properties:
        None.

    """
    @abstractmethod
    def parse_search_criteria(self):
        """ Retrieves a dictionary of the parsed search criteria that was entered by the user.

        :return: Dictionary of parsed search criteria.
        """
        pass

    @abstractmethod
    def define_sql_query_body(self, user):
        """ Defines the body of the SQL query, and optionally any preceding temporary tables, used to retrieve records
        matching the parsed search criteria.

        :param user: User performing the search.
        :return: A tuple containing four elements in the following order:
            0: SQL statement with optional temporary table definitions
            1: SQL statement with FROM and WHERE portions of main query
            2: Parameters for SQL statement for optional temporary table definitions
            3: Parameters for SQL statement for FROM and WHERE portions of main query
        """
        pass

    @abstractmethod
    def define_sql_query_score(self):
        """ Defines the scoring portion of the SQL query used to retrieve records matching the parsed search criteria.

        :return: A tuple containing two elements in the following order:
            0: SQL statement with definition for scoring column in main query
            1: Parameters for SQL statement for definition for scoring column in main query

        """
        pass

    class Meta:
        abstract = True
        managed = False


class AbstractChangingSearch(AbstractAnySearch):
    """ All changing search classes inherit from this class.

    It provides a definition of the attributes and methods that each changing search class must have.

    Attributes:
        None.

    Properties:
        :entity_to_count (str): Full name of entity to count when counting total search results.
        Can use the method get_db_table() on the main model being searched.
        :entity (cls): Class for the main model being searched.

    """
    @property
    @abstractmethod
    def entity_to_count(self):
        """ Full name of entity to count when counting total search results. Can use the method get_db_table() on the
        main model being searched.

        :return: String representing full name for entity in database.
        """
        pass

    @property
    @abstractmethod
    def entity(self):
        """ Class for the main model being searched.

        :return: Class for main model.
        """
        pass

    @abstractmethod
    def parse_search_criteria(self):
        """ Retrieves a dictionary of the parsed search criteria that was entered by the user.

        :return: Dictionary of parsed search criteria.
        """
        pass

    @abstractmethod
    def define_sql_query_body(self, user):
        """ Defines the body of the SQL query, and optionally any preceding temporary tables, used to retrieve records
        matching the parsed search criteria.

        :param user: User performing the search.
        :return: A tuple containing four elements in the following order:
            0: SQL statement with optional temporary table definitions
            1: SQL statement with FROM and WHERE portions of main query
            2: Parameters for SQL statement for optional temporary table definitions
            3: Parameters for SQL statement for FROM and WHERE portions of main query
        """
        pass

    @abstractmethod
    def define_sql_query_score(self):
        """ Defines the scoring portion of the SQL query used to retrieve records matching the parsed search criteria.

        :return: A tuple containing two elements in the following order:
            0: SQL statement with definition for scoring column in main query
            1: Parameters for SQL statement for definition for scoring column in main query

        """
        pass

    class Meta:
        abstract = True
        managed = False


class AbstractImport(models.Model):
    """ An abstract definition of methods and constants to load modules and classes dynamically based on settings.

    This is used to enable customization of the system, for instance the algorithms used in profile searches.

    """
    #: Base path for importing modules and classes for profile searches.
    __profile_searches_base_path = 'profiles.searches'

    #: Base path for importing modules and classes for changing searches.
    __changing_searches_base_path = 'changing.searches'

    @staticmethod
    def __get_class(base_path, file_setting, class_setting, file_default, class_default):
        """ Retrieves a class definition that is loaded dynamically.

        Used to enable customization of the system, for instance the algorithms used in profile searches.

        :param base_path: Base path for module to import. See variables defined in this class.
        :param file_setting: Name of variable in Django settings containing module name to import.
        :param class_setting: Name of variable in Django settings containing class name to import.
        :param file_default: Name of module to import if settings are not correctly configured or are undefined.
        :param class_default: Name of class to import if settings are not correctly configured or are undefined.
        :return: Class definition loaded dynamically.
        """
        # Load a module and class dynamically based on the configuration in the settings
        if getattr(settings, file_setting, None) and getattr(settings, class_setting, None):
            # name of module to import from
            module_name = getattr(settings, file_setting)
            # ensure that module name does not end with Python file extension, i.e. ".py"
            dot_py = '.py'
            if module_name.endswith(dot_py):
                module_name = module_name[:-len(dot_py)]
            # module that contains the class
            imported_module = import_module('{b}.{f}'.format(b=base_path, f=module_name))
            # class to import
            if imported_module and getattr(imported_module, getattr(settings, class_setting), None):
                return getattr(imported_module, getattr(settings, class_setting))
        # configuration in the settings was not correct or not defined (e.g. module or class does not exist)
        imported_module = import_module('{b}.{f}'.format(b=base_path, f=file_default))
        return getattr(imported_module, class_default)

    @classmethod
    def load_profile_search(cls, file_setting, class_setting, file_default, class_default):
        """ Retrieves a profile search class definition that is loaded dynamically.

        :param file_setting: Name of variable in Django settings containing module name to import.
        :param class_setting: Name of variable in Django settings containing class name to import.
        :param file_default: Name of module to import if settings are not correctly configured or are undefined.
        :param class_default: Name of class to import if settings are not correctly configured or are undefined.
        :return: Class definition loaded dynamically.
        """
        return cls.__get_class(
            base_path=cls.__profile_searches_base_path,
            file_setting=file_setting,
            class_setting=class_setting,
            file_default=file_default,
            class_default=class_default
        )

    @classmethod
    def load_changing_search(cls, file_setting, class_setting, file_default, class_default):
        """ Retrieves a changing search class definition that is loaded dynamically.

        :param file_setting: Name of variable in Django settings containing module name to import.
        :param class_setting: Name of variable in Django settings containing class name to import.
        :param file_default: Name of module to import if settings are not correctly configured or are undefined.
        :param class_default: Name of class to import if settings are not correctly configured or are undefined.
        :return: Class definition loaded dynamically.
        """
        return cls.__get_class(
            base_path=cls.__changing_searches_base_path,
            file_setting=file_setting,
            class_setting=class_setting,
            file_default=file_default,
            class_default=class_default
        )

    class Meta:
        abstract = True


class AbstractConfiguration(models.Model):
    """ An abstract definition of methods and constants to interact with and interpret settings.

    This is used to encapsulate logic to check multiple settings at once, for instance if password resets are
    configured correctly, or if support for Azure Active Directory is configured correctly.

    """
    #: Value for provider that will define a social authentication record linked to a user authenticated who is
    #: through Azure Active Directory.
    #: See: https://python-social-auth.readthedocs.io/en/latest/backends/azuread.html
    azure_active_directory_provider = CONST_AZURE_AD_PROVIDER

    @staticmethod
    def is_using_local_configuration():
        """ Checks whether settings intended for a local development environment have been configured.

        :return: True if settings are intended for a local development environment, false otherwise.
        """
        return getattr(settings, 'USE_LOCAL_SETTINGS', False)

    @staticmethod
    def is_using_azure_configuration():
        """ Checks whether settings intended for a Microsoft Azure environment have been configured.

        :return: True if settings are intended for a Microsoft Azure environment, false otherwise.
        """
        return getattr(settings, 'USE_AZURE_SETTINGS', False)

    @classmethod
    def can_do_password_reset(cls):
        """ Checks whether the necessary settings have been configured to enable password resets.

        :return: True if password resets are possible, false otherwise.
        """
        # password resets can be performed if configured for local development OR reCAPTCHA and email are defined
        return cls.is_using_local_configuration() or (
            (
                # if both public and private reCAPTCHA keys are defined, AND
                settings.RECAPTCHA_PUBLIC_KEY and settings.RECAPTCHA_PRIVATE_KEY
            ) and (
                # if both email host username and password are defined
                settings.EMAIL_HOST_PASSWORD and settings.EMAIL_HOST_USER
            )
        )

    @staticmethod
    def can_do_azure_active_directory():
        """ Checks whether the necessary settings have been configured to enable support for Azure Active Directory.

        :return: True if Azure Active Directory is supported, false otherwise.
        """
        return settings.EXT_AUTH == settings.AAD_EXT_AUTH

    @classmethod
    def skip_django_2fa_for_azure(cls):
        """ Checks whether the Django implemented 2FA verification step can be skipped for users authenticated through
        Azure Active Directory, since Azure offers its own implementation of 2FA.

        By default all users authenticated through Azure Active Directory skip the Django implemented 2FA step with the
        assumption that 2FA is already implemented through Azure.

        :return: True if the Django implemented 2FA verification step can be skipped for users authenticated through
        Azure Active Directory, false otherwise.
        """
        return cls.can_do_azure_active_directory() and True

    @classmethod
    def use_only_azure_active_directory(cls):
        """ Checks whether the necessary settings have been configured to enforce user authentication only through
        Azure Active Directory.

        :return: True if user authentication is only through Azure Active Directory, false otherwise.
        """
        return cls.can_do_azure_active_directory() and settings.USE_ONLY_AZURE_AUTH

    @staticmethod
    def disable_versioning_for_data_wizard_imports():
        """ Checks whether the necessary settings have been configured to disable record versioning when importing
        through the Django Data Wizard package in the Bulk Import app.

        Versioning can be disabled to improve performance while importing records.

        :return: True if versioning of records should be disabled.
        """
        return getattr(settings, 'DISABLE_REVERSION_FOR_DATA_WIZARD', False)

    @staticmethod
    def num_of_secs_between_data_wizard_import_status_checks():
        """ Checks the necessary settings to retrieve the number of seconds that should elapse between asynchronous GET
        requests to check for the status of importing records through the Django Data Wizard package in the Bulk Import
        app.

        Increasing the number of seconds can improve performance while importing records.

        :return: Number of seconds.
        """
        return getattr(settings, 'DATA_WIZARD_STATUS_CHECK_SECONDS', 1)

    @staticmethod
    def max_eula_file_bytes():
        """ Checks the necessary setting to retrieve the maximum number of bytes that a user-uploaded file can have
        for an instance of the Eula (end-user license agreement) model.

        :return: Number of bytes.
        """
        return getattr(settings, 'FDP_MAX_EULA_FILE_BYTES',  CONST_MAX_EULA_FILE_BYTES)

    @staticmethod
    def supported_eula_file_types():
        """ Checks the necessary setting to retrieve a list of tuples that define the types of user-uploaded files that
        are supported for an instance of the Eula (end-user license agreement) model. Each tuple has two items: the
        first is a user-friendly short description of the supported file type; the second is the expected extension of
        the supported file type.

        :return: List of tuples, each with two items.
        """
        return getattr(settings, 'FDP_SUPPORTED_EULA_FILE_TYPES',  CONST_SUPPORTED_EULA_FILE_TYPES)

    @staticmethod
    def max_attachment_file_bytes():
        """ Checks the necessary setting to retrieve the maximum number of bytes that a user-uploaded file can have
        for an instance of the Attachment model.

        :return: Number of bytes.
        """
        return getattr(settings, 'FDP_MAX_ATTACHMENT_FILE_BYTES',  CONST_MAX_ATTACHMENT_FILE_BYTES)

    @staticmethod
    def supported_attachment_file_types():
        """ Checks the necessary setting to retrieve a list of tuples that define the types of user-uploaded files that
        are supported for an instance of the Attachment model. Each tuple has two items: the first is a user-friendly
        short description of the supported file type; the second is the expected extension of the supported file type.

        :return: List of tuples, each with two items.
        """
        return getattr(settings, 'FDP_SUPPORTED_ATTACHMENT_FILE_TYPES',  CONST_SUPPORTED_ATTACHMENT_FILE_TYPES)

    @staticmethod
    def max_person_photo_file_bytes():
        """ Checks the necessary setting to retrieve the maximum number of bytes that a user-uploaded file can have for
        an instance of the Person Photo model.

        :return: Number of bytes.
        """
        return getattr(settings, 'FDP_MAX_PERSON_PHOTO_FILE_BYTES',  CONST_MAX_PERSON_PHOTO_FILE_BYTES)

    @staticmethod
    def supported_person_photo_file_types():
        """ Checks the necessary setting to retrieve a list of tuples that define the types of user-uploaded files that
        are supported for an instance of the Person Photo model. Each tuple has two items: the first is a user-friendly
        short description of the supported file type; the second is the expected extension of the supported file type.

        :return: List of tuples, each with two items.
        """
        return getattr(settings, 'FDP_SUPPORTED_PERSON_PHOTO_FILE_TYPES',  CONST_SUPPORTED_PERSON_PHOTO_FILE_TYPES)

    @staticmethod
    def eula_splash_enabled():
        """ Checks the necessary setting to retrieve whether the EULA splash page is enabled or disabled. Enabling the
        EULA splash page requires each user to agree to the most current EULA, before they can access any secured view.

        :return: True if EULA splash page is enabled, false otherwise.
        """
        return getattr(settings, 'FDP_EULA_SPLASH_ENABLE', False)

    @staticmethod
    def can_do_federated_login():
        """ Checks whether the necessary settings have been configured to enable support for displaying the federated
        login page with customized login options.

        :return: True if the federated login page is supported, false otherwise.
        """
        return True if getattr(settings, 'FEDERATED_LOGIN_OPTIONS', None) else False

    @staticmethod
    def federated_login_options():
        """ Parses the setting to customize the login options displayed on the federated login page.

        :return: List of dictionaries defining the login options to display on th federated login page.
        """
        login_options = getattr(settings, 'FEDERATED_LOGIN_OPTIONS', None)
        try:
            if login_options:
                return [
                    {
                        'label': o['label'],
                        'link': reverse(
                            o['url_pattern_name'],
                            args=[locate(a) for a in o['url_pattern_args']]
                        ) if o['url_pattern_args'] else reverse(o['url_pattern_name']),
                        'css': o.get('css', {}),
                        'css_hover': o.get('css_hover', {})
                    } for o in login_options
                ]
            else:
                return []
        except NoReverseMatch as e:
            logger.error(f"FEDERATED_LOGIN_OPTIONS misconfigured. Couldn't reverse url: {e}")

    class Meta:
        abstract = True<|MERGE_RESOLUTION|>--- conflicted
+++ resolved
@@ -2247,11 +2247,7 @@
     )
 
     #: Fields that can be used in the admin interface to filter by date
-<<<<<<< HEAD
-    list_filter_fields = ['start_year', 'start_month', 'start_day', 'end_year', 'end_month', 'end_day', 'as_of']
-=======
     list_filter_fields = ['start_year', 'start_month', 'start_day', 'end_year', 'end_month', 'end_day', 'at_least_since']
->>>>>>> 095c9a26
 
     def __get_at_least_since_bounding_dates(self):
         """ Retrieve the human-friendly version of the "fuzzy" as of starting and ending dates.
