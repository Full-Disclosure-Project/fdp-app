--- conflicted
+++ resolved
@@ -458,11 +458,8 @@
 AXES_COOLOFF_TIME = 48
 # Prevents the login from IP under a particular user if the attempt limit has been exceeded
 AXES_LOCK_OUT_BY_COMBINATION_USER_AND_IP = True
-<<<<<<< HEAD
-=======
 # Redact contents of password parameter in login request
 AXES_PASSWORD_FORM_FIELD = 'auth-password'
->>>>>>> 14deb18c
 
 # Django-CSP: https://django-csp.readthedocs.io/en/latest/
 # Prevents fetching and executing plugin resources embedded using <object>, <embed> or <applet> tags.
