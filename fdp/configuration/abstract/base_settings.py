--- conflicted
+++ resolved
@@ -228,14 +228,11 @@
     'bulk_data_manipulation',
     # allows users to add and update large volumes of data through a simplified and automated process
     'wholesale',
-<<<<<<< HEAD
-=======
     # bootstrap compatible forms
     "crispy_forms",
     "crispy_bootstrap5",
     # allows user to add and update large volumes of data through a simplified and automated process
     'importer_narwhal',
->>>>>>> 2549c7a5
 ]
 
 
